--- conflicted
+++ resolved
@@ -469,15 +469,12 @@
     PolyCylinder: create_poly_cylinder,
 }
 
-<<<<<<< HEAD
 RDR_POLY_TO_OBJ_MAP = {
     "Box": create_poly_box,
     "Sph": create_poly_sphere,
     "Cap": create_poly_capsule,
     "Cyl": create_poly_cylinder,
 }
-=======
->>>>>>> b9c933a1
 
 def poly_to_obj(poly, materials, vertices) -> bpy.types.Object:
     if current_game() == SollumzGame.GTA:
