import bpy
from bpy.types import PropertyGroup
from bpy.props import CollectionProperty, PointerProperty, StringProperty, IntProperty, BoolProperty, FloatProperty, EnumProperty
<<<<<<< HEAD
from .tools import meshgen as MeshGen

def bounds_update(self, context):
    if(self.sollumtype == "Bound Sphere"):
        MeshGen.BoundSphere(mesh=self.data, radius=self.bounds_radius)

    if(self.sollumtype == "Bound Cylinder"):
        MeshGen.BoundCylinder(mesh=self.data, radius=self.bounds_radius, length=self.bounds_length)

    if(self.sollumtype == "Bound Disc"):
        MeshGen.BoundDisc(mesh=self.data, radius=self.bounds_radius, length=self.bounds_length)

    if(self.sollumtype == "Bound Capsule"):
        MeshGen.BoundCapsule(mesh=self.data, radius=self.bounds_radius, length=self.bounds_length)
=======
from .sollumz_ui import bounds_update, scene_lod_update

>>>>>>> ecb1aa82

#sollum properties
bpy.types.Scene.last_created_material = PointerProperty(type=bpy.types.Material)
bpy.types.Scene.level_of_detail = bpy.props.EnumProperty(
    name = "Level Of Detail",
    items = [
        ("All", "All", "All"),
        ("High", "High", "High"),
        ("Medium", "Medium", "Medium"),
        ("Low", "Low", "Low"),
        ("Very Low", "Very Low", "Very Low")
    ],
    update = scene_lod_update,
)

bpy.types.Object.sollumtype = bpy.props.EnumProperty(
                                                        name = "Vtype", 
                                                        default = "None",
                                                        items = [
                                                                    ("None", "None", "None"),
                                                                    ("Fragment", "Fragment", "Fragment"),
                                                                    ("Drawable Dictionary", "Drawable Dictionary", "Drawable Dictionary"),
                                                                    ("Drawable", "Drawable", "Drawable"), 
                                                                    ("Geometry", "Geometry", "Geometry"),
                                                                    ("Bound Composite", "Bound Composite", "Bound Composite"),
                                                                    ("Bound Geometry", "Bound Geometry", "Bound Geometry"),
                                                                    ("Bound Box", "Bound Box", "Bound Box"),
                                                                    ("Bound Triangle", "Bound Triangle", "Bound Triangle"), 
                                                                    ("Bound Sphere", "Bound Sphere", "Bound Sphere"),
                                                                    ("Bound Capsule", "Bound Capsule", "Bound Capsule"),
                                                                    ("Bound Disc", "Bound Disc", "Bound Disc")])
                                                                    
bpy.types.Object.level_of_detail = EnumProperty(name = "Level Of Detail", items = [("High", "High", "High"), ("Medium", "Medium", "Medium"), ("Low", "Low", "Low"), ("Very Low", "Very Low", "Very Low")])
bpy.types.Object.mask = IntProperty(name = "Mask", default = 255)
bpy.types.Object.drawble_distance_high = FloatProperty(name = "Lod Distance High", default = 9998.0, min = 0, max = 100000)
bpy.types.Object.drawble_distance_medium = FloatProperty(name = "Lod Distance Medium", default = 9998.0, min = 0, max = 100000)
bpy.types.Object.drawble_distance_low = FloatProperty(name = "Lod Distance Low", default = 9998.0, min = 0, max = 100000)
bpy.types.Object.drawble_distance_vlow = FloatProperty(name = "Lod Distance vlow", default = 9998.0, min = 0, max = 100000)

bpy.types.Object.bounds_length = FloatProperty(name="Length", default=1, min=0, max=100, update=bounds_update)
bpy.types.Object.bounds_radius = FloatProperty(name="Radius", default=1, min=0, max=100, update=bounds_update)
bpy.types.Object.bounds_rings = IntProperty(name="Rings", default=6, min=1, max=100, update=bounds_update)
bpy.types.Object.bounds_segments = IntProperty(name="Segments", default=12, min=3, max=100, update=bounds_update)
bpy.types.Object.bounds_bvh = BoolProperty(name="BVH (Bounding volume hierarchy)", default=False, update=bounds_update)

bpy.types.Object.shadertype = EnumProperty(
                                                        name = "Shader Type", 
                                                        default = "default.sps",
                                                        items = [
                                                                    ("blend_2lyr.sps", "blend_2lyr.sps", "blend_2lyr.sps"), 
                                                                    ("cable.sps", "cable.sps", "cable.sps"), 
                                                                    ("cloth_default.sps", "cloth_default.sps", "cloth_default.sps"), 
                                                                    ("cloth_normal_spec.sps", "cloth_normal_spec.sps", "cloth_normal_spec.sps"), 
                                                                    ("cloth_normal_spec_alpha.sps", "cloth_normal_spec_alpha.sps", "cloth_normal_spec_alpha.sps"), 
                                                                    ("cloth_normal_spec_cutout.sps", "cloth_normal_spec_cutout.sps", "cloth_normal_spec_cutout.sps"), 
                                                                    ("cloth_normal_spec_tnt.sps", "cloth_normal_spec_tnt.sps", "cloth_normal_spec_tnt.sps"), 
                                                                    ("cloth_spec_alpha.sps", "cloth_spec_alpha.sps", "cloth_spec_alpha.sps"), 
                                                                    ("cloth_spec_cutout.sps", "cloth_spec_cutout.sps", "cloth_spec_cutout.sps"), 
                                                                    ("clouds_altitude.sps", "clouds_altitude.sps", "clouds_altitude.sps"), 
                                                                    ("clouds_anim.sps", "clouds_anim.sps", "clouds_anim.sps"), 
                                                                    ("clouds_animsoft.sps", "clouds_animsoft.sps", "clouds_animsoft.sps"), 
                                                                    ("clouds_fast.sps", "clouds_fast.sps", "clouds_fast.sps"), 
                                                                    ("clouds_fog.sps", "clouds_fog.sps", "clouds_fog.sps"), 
                                                                    ("clouds_soft.sps", "clouds_soft.sps", "clouds_soft.sps"), 
                                                                    ("cpv_only.sps", "cpv_only.sps", "cpv_only.sps"), 
                                                                    ("cutout_fence.sps", "cutout_fence.sps", "cutout_fence.sps"), 
                                                                    ("cutout_fence_normal.sps", "cutout_fence_normal.sps", "cutout_fence_normal.sps"), 
                                                                    ("cutout_hard.sps", "cutout_hard.sps", "cutout_hard.sps"), 
                                                                    ("decal.sps", "decal.sps", "decal.sps"), 
                                                                    ("decal_amb_only.sps", "decal_amb_only.sps", "decal_amb_only.sps"), 
                                                                    ("decal_diff_only_um.sps", "decal_diff_only_um.sps", "decal_diff_only_um.sps"), 
                                                                    ("decal_dirt.sps", "decal_dirt.sps", "decal_dirt.sps"), 
                                                                    ("decal_emissivenight_only.sps", "decal_emissivenight_only.sps", "decal_emissivenight_only.sps"), 
                                                                    ("decal_emissive_only.sps", "decal_emissive_only.sps", "decal_emissive_only.sps"), 
                                                                    ("decal_glue.sps", "decal_glue.sps", "decal_glue.sps"), 
                                                                    ("decal_normal_only.sps", "decal_normal_only.sps", "decal_normal_only.sps"), 
                                                                    ("decal_shadow_only.sps", "decal_shadow_only.sps", "decal_shadow_only.sps"), 
                                                                    ("decal_spec_only.sps", "decal_spec_only.sps", "decal_spec_only.sps"), 
                                                                    ("decal_tnt.sps", "decal_tnt.sps", "decal_tnt.sps"), 
                                                                    ("custom_default.sps", "custom_default.sps", "custom_default.sps"), 
                                                                    ("default.sps", "default.sps", "default.sps"), 
                                                                    ("default_noedge.sps", "default_noedge.sps", "default_noedge.sps"), 
                                                                    ("gta_default.sps", "gta_default.sps", "gta_default.sps"), 
                                                                    ("alpha.sps", "alpha.sps", "alpha.sps"), 
                                                                    ("cutout.sps", "cutout.sps", "cutout.sps"), 
                                                                    ("default_detail.sps", "default_detail.sps", "default_detail.sps"), 
                                                                    ("default_spec.sps", "default_spec.sps", "default_spec.sps"), 
                                                                    ("spec_const.sps", "spec_const.sps", "spec_const.sps"), 
                                                                    ("default_terrain_wet.sps", "default_terrain_wet.sps", "default_terrain_wet.sps"), 
                                                                    ("default_tnt.sps", "default_tnt.sps", "default_tnt.sps"), 
                                                                    ("cutout_tnt.sps", "cutout_tnt.sps", "cutout_tnt.sps"), 
                                                                    ("default_um.sps", "default_um.sps", "default_um.sps"), 
                                                                    ("cutout_um.sps", "cutout_um.sps", "cutout_um.sps"), 
                                                                    ("distance_map.sps", "distance_map.sps", "distance_map.sps"), 
                                                                    ("emissive.sps", "emissive.sps", "emissive.sps"), 
                                                                    ("emissive_alpha.sps", "emissive_alpha.sps", "emissive_alpha.sps"), 
                                                                    ("emissivenight.sps", "emissivenight.sps", "emissivenight.sps"), 
                                                                    ("emissivenight_alpha.sps", "emissivenight_alpha.sps", "emissivenight_alpha.sps"), 
                                                                    ("emissivenight_geomnightonly.sps", "emissivenight_geomnightonly.sps", "emissivenight_geomnightonly.sps"), 
                                                                    ("emissivestrong.sps", "emissivestrong.sps", "emissivestrong.sps"), 
                                                                    ("emissivestrong_alpha.sps", "emissivestrong_alpha.sps", "emissivestrong_alpha.sps"), 
                                                                    ("emissive_additive_alpha.sps", "emissive_additive_alpha.sps", "emissive_additive_alpha.sps"), 
                                                                    ("emissive_additive_uv_alpha.sps", "emissive_additive_uv_alpha.sps", "emissive_additive_uv_alpha.sps"), 
                                                                    ("emissive_clip.sps", "emissive_clip.sps", "emissive_clip.sps"), 
                                                                    ("emissive_speclum.sps", "emissive_speclum.sps", "emissive_speclum.sps"), 
                                                                    ("emissive_tnt.sps", "emissive_tnt.sps", "emissive_tnt.sps"), 
                                                                    ("emissive_alpha_tnt.sps", "emissive_alpha_tnt.sps", "emissive_alpha_tnt.sps"), 
                                                                    ("glass.sps", "glass.sps", "glass.sps"), 
                                                                    ("glass_breakable.sps", "glass_breakable.sps", "glass_breakable.sps"), 
                                                                    ("glass_breakable_screendooralpha.sps", "glass_breakable_screendooralpha.sps", "glass_breakable_screendooralpha.sps"), 
                                                                    ("glass_displacement.sps", "glass_displacement.sps", "glass_displacement.sps"), 
                                                                    ("glass_emissive.sps", "glass_emissive.sps", "glass_emissive.sps"), 
                                                                    ("glass_emissive_alpha.sps", "glass_emissive_alpha.sps", "glass_emissive_alpha.sps"), 
                                                                    ("glass_emissivenight.sps", "glass_emissivenight.sps", "glass_emissivenight.sps"), 
                                                                    ("glass_emissivenight_alpha.sps", "glass_emissivenight_alpha.sps", "glass_emissivenight_alpha.sps"), 
                                                                    ("glass_env.sps", "glass_env.sps", "glass_env.sps"), 
                                                                    ("glass_normal_spec_reflect.sps", "glass_normal_spec_reflect.sps", "glass_normal_spec_reflect.sps"), 
                                                                    ("glass_pv.sps", "glass_pv.sps", "glass_pv.sps"), 
                                                                    ("glass_pv_env.sps", "glass_pv_env.sps", "glass_pv_env.sps"), 
                                                                    ("glass_reflect.sps", "glass_reflect.sps", "glass_reflect.sps"), 
                                                                    ("glass_spec.sps", "glass_spec.sps", "glass_spec.sps"), 
                                                                    ("grass.sps", "grass.sps", "grass.sps"), 
                                                                    ("grass_batch.sps", "grass_batch.sps", "grass_batch.sps"), 
                                                                    ("grass_fur.sps", "grass_fur.sps", "grass_fur.sps"), 
                                                                    ("grass_fur_mask.sps", "grass_fur_mask.sps", "grass_fur_mask.sps"), 
                                                                    ("minimap.sps", "minimap.sps", "minimap.sps"), 
                                                                    ("mirror_crack.sps", "mirror_crack.sps", "mirror_crack.sps"), 
                                                                    ("mirror_decal.sps", "mirror_decal.sps", "mirror_decal.sps"), 
                                                                    ("mirror_default.sps", "mirror_default.sps", "mirror_default.sps"), 
                                                                    ("gta_normal.sps", "gta_normal.sps", "gta_normal.sps"), 
                                                                    ("normal.sps", "normal.sps", "normal.sps"), 
                                                                    ("normal_alpha.sps", "normal_alpha.sps", "normal_alpha.sps"), 
                                                                    ("water_decal.sps", "water_decal.sps", "water_decal.sps"), 
                                                                    ("normal_cutout.sps", "normal_cutout.sps", "normal_cutout.sps"), 
                                                                    ("normal_screendooralpha.sps", "normal_screendooralpha.sps", "normal_screendooralpha.sps"), 
                                                                    ("normal_cubemap_reflect.sps", "normal_cubemap_reflect.sps", "normal_cubemap_reflect.sps"), 
                                                                    ("normal_decal.sps", "normal_decal.sps", "normal_decal.sps"), 
                                                                    ("normal_decal_pxm.sps", "normal_decal_pxm.sps", "normal_decal_pxm.sps"), 
                                                                    ("normal_decal_pxm_tnt.sps", "normal_decal_pxm_tnt.sps", "normal_decal_pxm_tnt.sps"), 
                                                                    ("normal_decal_tnt.sps", "normal_decal_tnt.sps", "normal_decal_tnt.sps"), 
                                                                    ("normal_detail.sps", "normal_detail.sps", "normal_detail.sps"), 
                                                                    ("normal_detail_dpm.sps", "normal_detail_dpm.sps", "normal_detail_dpm.sps"), 
                                                                    ("normal_diffspec.sps", "normal_diffspec.sps", "normal_diffspec.sps"), 
                                                                    ("normal_diffspec_detail.sps", "normal_diffspec_detail.sps", "normal_diffspec_detail.sps"), 
                                                                    ("normal_diffspec_detail_dpm.sps", "normal_diffspec_detail_dpm.sps", "normal_diffspec_detail_dpm.sps"), 
                                                                    ("normal_diffspec_detail_dpm_tnt.sps", "normal_diffspec_detail_dpm_tnt.sps", "normal_diffspec_detail_dpm_tnt.sps"), 
                                                                    ("normal_diffspec_detail_tnt.sps", "normal_diffspec_detail_tnt.sps", "normal_diffspec_detail_tnt.sps"), 
                                                                    ("normal_diffspec_tnt.sps", "normal_diffspec_tnt.sps", "normal_diffspec_tnt.sps"), 
                                                                    ("normal_pxm.sps", "normal_pxm.sps", "normal_pxm.sps"), 
                                                                    ("normal_pxm_tnt.sps", "normal_pxm_tnt.sps", "normal_pxm_tnt.sps"), 
                                                                    ("normal_tnt_pxm.sps", "normal_tnt_pxm.sps", "normal_tnt_pxm.sps"), 
                                                                    ("normal_reflect.sps", "normal_reflect.sps", "normal_reflect.sps"), 
                                                                    ("normal_reflect_alpha.sps", "normal_reflect_alpha.sps", "normal_reflect_alpha.sps"), 
                                                                    ("normal_reflect_screendooralpha.sps", "normal_reflect_screendooralpha.sps", "normal_reflect_screendooralpha.sps"), 
                                                                    ("normal_reflect_decal.sps", "normal_reflect_decal.sps", "normal_reflect_decal.sps"), 
                                                                    ("normal_spec.sps", "normal_spec.sps", "normal_spec.sps"), 
                                                                    ("normal_spec_alpha.sps", "normal_spec_alpha.sps", "normal_spec_alpha.sps"), 
                                                                    ("normal_spec_cutout.sps", "normal_spec_cutout.sps", "normal_spec_cutout.sps"), 
                                                                    ("normal_spec_screendooralpha.sps", "normal_spec_screendooralpha.sps", "normal_spec_screendooralpha.sps"), 
                                                                    ("normal_spec_batch.sps", "normal_spec_batch.sps", "normal_spec_batch.sps"), 
                                                                    ("normal_spec_cubemap_reflect.sps", "normal_spec_cubemap_reflect.sps", "normal_spec_cubemap_reflect.sps"), 
                                                                    ("normal_spec_decal.sps", "normal_spec_decal.sps", "normal_spec_decal.sps"), 
                                                                    ("normal_spec_decal_detail.sps", "normal_spec_decal_detail.sps", "normal_spec_decal_detail.sps"), 
                                                                    ("normal_spec_decal_nopuddle.sps", "normal_spec_decal_nopuddle.sps", "normal_spec_decal_nopuddle.sps"), 
                                                                    ("normal_spec_decal_pxm.sps", "normal_spec_decal_pxm.sps", "normal_spec_decal_pxm.sps"), 
                                                                    ("normal_spec_decal_tnt.sps", "normal_spec_decal_tnt.sps", "normal_spec_decal_tnt.sps"), 
                                                                    ("normal_spec_detail.sps", "normal_spec_detail.sps", "normal_spec_detail.sps"), 
                                                                    ("normal_spec_detail_dpm.sps", "normal_spec_detail_dpm.sps", "normal_spec_detail_dpm.sps"), 
                                                                    ("normal_spec_detail_dpm_tnt.sps", "normal_spec_detail_dpm_tnt.sps", "normal_spec_detail_dpm_tnt.sps"), 
                                                                    ("normal_spec_detail_dpm_vertdecal_tnt.sps", "normal_spec_detail_dpm_vertdecal_tnt.sps", "normal_spec_detail_dpm_vertdecal_tnt.sps"), 
                                                                    ("normal_spec_detail_tnt.sps", "normal_spec_detail_tnt.sps", "normal_spec_detail_tnt.sps"), 
                                                                    ("normal_spec_dpm.sps", "normal_spec_dpm.sps", "normal_spec_dpm.sps"), 
                                                                    ("normal_spec_emissive.sps", "normal_spec_emissive.sps", "normal_spec_emissive.sps"), 
                                                                    ("normal_spec_pxm.sps", "normal_spec_pxm.sps", "normal_spec_pxm.sps"), 
                                                                    ("normal_spec_pxm_tnt.sps", "normal_spec_pxm_tnt.sps", "normal_spec_pxm_tnt.sps"), 
                                                                    ("normal_spec_tnt_pxm.sps", "normal_spec_tnt_pxm.sps", "normal_spec_tnt_pxm.sps"), 
                                                                    ("normal_spec_reflect.sps", "normal_spec_reflect.sps", "normal_spec_reflect.sps"), 
                                                                    ("normal_spec_reflect_alpha.sps", "normal_spec_reflect_alpha.sps", "normal_spec_reflect_alpha.sps"), 
                                                                    ("normal_spec_reflect_decal.sps", "normal_spec_reflect_decal.sps", "normal_spec_reflect_decal.sps"), 
                                                                    ("normal_spec_reflect_emissivenight.sps", "normal_spec_reflect_emissivenight.sps", "normal_spec_reflect_emissivenight.sps"), 
                                                                    ("normal_spec_reflect_emissivenight_alpha.sps", "normal_spec_reflect_emissivenight_alpha.sps", "normal_spec_reflect_emissivenight_alpha.sps"), 
                                                                    ("normal_spec_tnt.sps", "normal_spec_tnt.sps", "normal_spec_tnt.sps"), 
                                                                    ("normal_spec_cutout_tnt.sps", "normal_spec_cutout_tnt.sps", "normal_spec_cutout_tnt.sps"), 
                                                                    ("normal_spec_um.sps", "normal_spec_um.sps", "normal_spec_um.sps"), 
                                                                    ("normal_spec_wrinkle.sps", "normal_spec_wrinkle.sps", "normal_spec_wrinkle.sps"), 
                                                                    ("normal_terrain_wet.sps", "normal_terrain_wet.sps", "normal_terrain_wet.sps"), 
                                                                    ("normal_tnt.sps", "normal_tnt.sps", "normal_tnt.sps"), 
                                                                    ("normal_tnt_alpha.sps", "normal_tnt_alpha.sps", "normal_tnt_alpha.sps"), 
                                                                    ("normal_cutout_tnt.sps", "normal_cutout_tnt.sps", "normal_cutout_tnt.sps"), 
                                                                    ("normal_um.sps", "normal_um.sps", "normal_um.sps"), 
                                                                    ("normal_cutout_um.sps", "normal_cutout_um.sps", "normal_cutout_um.sps"), 
                                                                    ("normal_um_tnt.sps", "normal_um_tnt.sps", "normal_um_tnt.sps"), 
                                                                    ("parallax.sps", "parallax.sps", "parallax.sps"), 
                                                                    ("parallax_specmap.sps", "parallax_specmap.sps", "parallax_specmap.sps"), 
                                                                    ("ped.sps", "ped.sps", "ped.sps"), 
                                                                    ("ped_alpha.sps", "ped_alpha.sps", "ped_alpha.sps"), 
                                                                    ("ped_cloth.sps", "ped_cloth.sps", "ped_cloth.sps"), 
                                                                    ("ped_cloth_enveff.sps", "ped_cloth_enveff.sps", "ped_cloth_enveff.sps"), 
                                                                    ("ped_decal.sps", "ped_decal.sps", "ped_decal.sps"), 
                                                                    ("ped_decal_decoration.sps", "ped_decal_decoration.sps", "ped_decal_decoration.sps"), 
                                                                    ("ped_decal_expensive.sps", "ped_decal_expensive.sps", "ped_decal_expensive.sps"), 
                                                                    ("ped_decal_nodiff.sps", "ped_decal_nodiff.sps", "ped_decal_nodiff.sps"), 
                                                                    ("ped_default.sps", "ped_default.sps", "ped_default.sps"), 
                                                                    ("ped_default_cutout.sps", "ped_default_cutout.sps", "ped_default_cutout.sps"), 
                                                                    ("ped_default_cloth.sps", "ped_default_cloth.sps", "ped_default_cloth.sps"), 
                                                                    ("ped_default_enveff.sps", "ped_default_enveff.sps", "ped_default_enveff.sps"), 
                                                                    ("ped_default_mp.sps", "ped_default_mp.sps", "ped_default_mp.sps"), 
                                                                    ("ped_default_palette.sps", "ped_default_palette.sps", "ped_default_palette.sps"), 
                                                                    ("ped_emissive.sps", "ped_emissive.sps", "ped_emissive.sps"), 
                                                                    ("ped_enveff.sps", "ped_enveff.sps", "ped_enveff.sps"), 
                                                                    ("ped_fur.sps", "ped_fur.sps", "ped_fur.sps"), 
                                                                    ("ped_hair_cutout_alpha.sps", "ped_hair_cutout_alpha.sps", "ped_hair_cutout_alpha.sps"), 
                                                                    ("ped_hair_spiked.sps", "ped_hair_spiked.sps", "ped_hair_spiked.sps"), 
                                                                    ("ped_nopeddamagedecals.sps", "ped_nopeddamagedecals.sps", "ped_nopeddamagedecals.sps"), 
                                                                    ("ped_palette.sps", "ped_palette.sps", "ped_palette.sps"), 
                                                                    ("ped_wrinkle.sps", "ped_wrinkle.sps", "ped_wrinkle.sps"), 
                                                                    ("ped_wrinkle_cloth.sps", "ped_wrinkle_cloth.sps", "ped_wrinkle_cloth.sps"), 
                                                                    ("ped_wrinkle_cloth_enveff.sps", "ped_wrinkle_cloth_enveff.sps", "ped_wrinkle_cloth_enveff.sps"), 
                                                                    ("ped_wrinkle_cs.sps", "ped_wrinkle_cs.sps", "ped_wrinkle_cs.sps"), 
                                                                    ("ped_wrinkle_enveff.sps", "ped_wrinkle_enveff.sps", "ped_wrinkle_enveff.sps"), 
                                                                    ("ptfx_model.sps", "ptfx_model.sps", "ptfx_model.sps"), 
                                                                    ("gta_radar.sps", "gta_radar.sps", "gta_radar.sps"), 
                                                                    ("radar.sps", "radar.sps", "radar.sps"), 
                                                                    ("reflect.sps", "reflect.sps", "reflect.sps"), 
                                                                    ("gta_reflect_alpha.sps", "gta_reflect_alpha.sps", "gta_reflect_alpha.sps"), 
                                                                    ("reflect_alpha.sps", "reflect_alpha.sps", "reflect_alpha.sps"), 
                                                                    ("reflect_decal.sps", "reflect_decal.sps", "reflect_decal.sps"), 
                                                                    ("sky_system.sps", "sky_system.sps", "sky_system.sps"), 
                                                                    ("gta_spec.sps", "gta_spec.sps", "gta_spec.sps"), 
                                                                    ("spec.sps", "spec.sps", "spec.sps"), 
                                                                    ("spec_alpha.sps", "spec_alpha.sps", "spec_alpha.sps"), 
                                                                    ("spec_screendooralpha.sps", "spec_screendooralpha.sps", "spec_screendooralpha.sps"), 
                                                                    ("spec_decal.sps", "spec_decal.sps", "spec_decal.sps"), 
                                                                    ("spec_reflect.sps", "spec_reflect.sps", "spec_reflect.sps"), 
                                                                    ("spec_reflect_alpha.sps", "spec_reflect_alpha.sps", "spec_reflect_alpha.sps"), 
                                                                    ("spec_reflect_decal.sps", "spec_reflect_decal.sps", "spec_reflect_decal.sps"), 
                                                                    ("spec_tnt.sps", "spec_tnt.sps", "spec_tnt.sps"), 
                                                                    ("cutout_spec_tnt.sps", "cutout_spec_tnt.sps", "cutout_spec_tnt.sps"), 
                                                                    ("spec_twiddle_tnt.sps", "spec_twiddle_tnt.sps", "spec_twiddle_tnt.sps"), 
                                                                    ("terrain_cb_4lyr.sps", "terrain_cb_4lyr.sps", "terrain_cb_4lyr.sps"), 
                                                                    ("terrain_cb_4lyr_2tex.sps", "terrain_cb_4lyr_2tex.sps", "terrain_cb_4lyr_2tex.sps"), 
                                                                    ("terrain_cb_w_4lyr.sps", "terrain_cb_w_4lyr.sps", "terrain_cb_w_4lyr.sps"), 
                                                                    ("terrain_cb_w_4lyr_2tex.sps", "terrain_cb_w_4lyr_2tex.sps", "terrain_cb_w_4lyr_2tex.sps"), 
                                                                    ("terrain_cb_w_4lyr_2tex_blend.sps", "terrain_cb_w_4lyr_2tex_blend.sps", "terrain_cb_w_4lyr_2tex_blend.sps"), 
                                                                    ("terrain_cb_w_4lyr_2tex_blend_lod.sps", "terrain_cb_w_4lyr_2tex_blend_lod.sps", "terrain_cb_w_4lyr_2tex_blend_lod.sps"), 
                                                                    ("terrain_cb_w_4lyr_2tex_blend_pxm.sps", "terrain_cb_w_4lyr_2tex_blend_pxm.sps", "terrain_cb_w_4lyr_2tex_blend_pxm.sps"), 
                                                                    ("terrain_cb_w_4lyr_2tex_blend_pxm_spm.sps", "terrain_cb_w_4lyr_2tex_blend_pxm_spm.sps", "terrain_cb_w_4lyr_2tex_blend_pxm_spm.sps"), 
                                                                    ("terrain_cb_w_4lyr_2tex_pxm.sps", "terrain_cb_w_4lyr_2tex_pxm.sps", "terrain_cb_w_4lyr_2tex_pxm.sps"), 
                                                                    ("terrain_cb_w_4lyr_cm.sps", "terrain_cb_w_4lyr_cm.sps", "terrain_cb_w_4lyr_cm.sps"), 
                                                                    ("terrain_cb_w_4lyr_cm_pxm.sps", "terrain_cb_w_4lyr_cm_pxm.sps", "terrain_cb_w_4lyr_cm_pxm.sps"), 
                                                                    ("terrain_cb_w_4lyr_cm_pxm_tnt.sps", "terrain_cb_w_4lyr_cm_pxm_tnt.sps", "terrain_cb_w_4lyr_cm_pxm_tnt.sps"), 
                                                                    ("terrain_cb_w_4lyr_cm_tnt.sps", "terrain_cb_w_4lyr_cm_tnt.sps", "terrain_cb_w_4lyr_cm_tnt.sps"), 
                                                                    ("terrain_cb_w_4lyr_lod.sps", "terrain_cb_w_4lyr_lod.sps", "terrain_cb_w_4lyr_lod.sps"), 
                                                                    ("terrain_cb_w_4lyr_pxm.sps", "terrain_cb_w_4lyr_pxm.sps", "terrain_cb_w_4lyr_pxm.sps"), 
                                                                    ("terrain_cb_w_4lyr_pxm_spm.sps", "terrain_cb_w_4lyr_pxm_spm.sps", "terrain_cb_w_4lyr_pxm_spm.sps"), 
                                                                    ("terrain_cb_w_4lyr_spec.sps", "terrain_cb_w_4lyr_spec.sps", "terrain_cb_w_4lyr_spec.sps"), 
                                                                    ("terrain_cb_w_4lyr_spec_int.sps", "terrain_cb_w_4lyr_spec_int.sps", "terrain_cb_w_4lyr_spec_int.sps"), 
                                                                    ("terrain_cb_w_4lyr_spec_int_pxm.sps", "terrain_cb_w_4lyr_spec_int_pxm.sps", "terrain_cb_w_4lyr_spec_int_pxm.sps"), 
                                                                    ("terrain_cb_w_4lyr_spec_pxm.sps", "terrain_cb_w_4lyr_spec_pxm.sps", "terrain_cb_w_4lyr_spec_pxm.sps"), 
                                                                    ("trees.sps", "trees.sps", "trees.sps"), 
                                                                    ("trees_lod.sps", "trees_lod.sps", "trees_lod.sps"), 
                                                                    ("trees_lod2.sps", "trees_lod2.sps", "trees_lod2.sps"), 
                                                                    ("trees_lod_tnt.sps", "trees_lod_tnt.sps", "trees_lod_tnt.sps"), 
                                                                    ("trees_normal.sps", "trees_normal.sps", "trees_normal.sps"), 
                                                                    ("trees_normal_diffspec.sps", "trees_normal_diffspec.sps", "trees_normal_diffspec.sps"), 
                                                                    ("trees_normal_diffspec_tnt.sps", "trees_normal_diffspec_tnt.sps", "trees_normal_diffspec_tnt.sps"), 
                                                                    ("trees_normal_spec.sps", "trees_normal_spec.sps", "trees_normal_spec.sps"), 
                                                                    ("trees_normal_spec_tnt.sps", "trees_normal_spec_tnt.sps", "trees_normal_spec_tnt.sps"), 
                                                                    ("trees_shadow_proxy.sps", "trees_shadow_proxy.sps", "trees_shadow_proxy.sps"), 
                                                                    ("trees_tnt.sps", "trees_tnt.sps", "trees_tnt.sps"), 
                                                                    ("vehicle_badges.sps", "vehicle_badges.sps", "vehicle_badges.sps"), 
                                                                    ("vehicle_basic.sps", "vehicle_basic.sps", "vehicle_basic.sps"), 
                                                                    ("vehicle_blurredrotor.sps", "vehicle_blurredrotor.sps", "vehicle_blurredrotor.sps"), 
                                                                    ("vehicle_blurredrotor_emissive.sps", "vehicle_blurredrotor_emissive.sps", "vehicle_blurredrotor_emissive.sps"), 
                                                                    ("vehicle_cloth.sps", "vehicle_cloth.sps", "vehicle_cloth.sps"), 
                                                                    ("vehicle_cloth2.sps", "vehicle_cloth2.sps", "vehicle_cloth2.sps"), 
                                                                    ("vehicle_cutout.sps", "vehicle_cutout.sps", "vehicle_cutout.sps"), 
                                                                    ("vehicle_dash_emissive.sps", "vehicle_dash_emissive.sps", "vehicle_dash_emissive.sps"), 
                                                                    ("vehicle_dash_emissive_opaque.sps", "vehicle_dash_emissive_opaque.sps", "vehicle_dash_emissive_opaque.sps"), 
                                                                    ("vehicle_decal.sps", "vehicle_decal.sps", "vehicle_decal.sps"), 
                                                                    ("vehicle_decal2.sps", "vehicle_decal2.sps", "vehicle_decal2.sps"), 
                                                                    ("vehicle_detail.sps", "vehicle_detail.sps", "vehicle_detail.sps"), 
                                                                    ("vehicle_detail2.sps", "vehicle_detail2.sps", "vehicle_detail2.sps"), 
                                                                    ("vehicle_emissive_alpha.sps", "vehicle_emissive_alpha.sps", "vehicle_emissive_alpha.sps"), 
                                                                    ("vehicle_emissive_opaque.sps", "vehicle_emissive_opaque.sps", "vehicle_emissive_opaque.sps"), 
                                                                    ("vehicle_generic.sps", "vehicle_generic.sps", "vehicle_generic.sps"), 
                                                                    ("vehicle_interior.sps", "vehicle_interior.sps", "vehicle_interior.sps"), 
                                                                    ("vehicle_interior2.sps", "vehicle_interior2.sps", "vehicle_interior2.sps"), 
                                                                    ("vehicle_licenseplate.sps", "vehicle_licenseplate.sps", "vehicle_licenseplate.sps"), 
                                                                    ("vehicle_lightsemissive.sps", "vehicle_lightsemissive.sps", "vehicle_lightsemissive.sps"), 
                                                                    ("vehicle_mesh.sps", "vehicle_mesh.sps", "vehicle_mesh.sps"), 
                                                                    ("vehicle_mesh2_enveff.sps", "vehicle_mesh2_enveff.sps", "vehicle_mesh2_enveff.sps"), 
                                                                    ("vehicle_mesh_enveff.sps", "vehicle_mesh_enveff.sps", "vehicle_mesh_enveff.sps"), 
                                                                    ("vehicle_paint1.sps", "vehicle_paint1.sps", "vehicle_paint1.sps"), 
                                                                    ("vehicle_nosplash.sps", "vehicle_nosplash.sps", "vehicle_nosplash.sps"), 
                                                                    ("vehicle_nowater.sps", "vehicle_nowater.sps", "vehicle_nowater.sps"), 
                                                                    ("vehicle_paint1_enveff.sps", "vehicle_paint1_enveff.sps", "vehicle_paint1_enveff.sps"), 
                                                                    ("vehicle_paint2.sps", "vehicle_paint2.sps", "vehicle_paint2.sps"), 
                                                                    ("vehicle_paint2_enveff.sps", "vehicle_paint2_enveff.sps", "vehicle_paint2_enveff.sps"), 
                                                                    ("vehicle_paint3.sps", "vehicle_paint3.sps", "vehicle_paint3.sps"), 
                                                                    ("vehicle_paint3_enveff.sps", "vehicle_paint3_enveff.sps", "vehicle_paint3_enveff.sps"), 
                                                                    ("vehicle_paint3_lvr.sps", "vehicle_paint3_lvr.sps", "vehicle_paint3_lvr.sps"), 
                                                                    ("vehicle_paint4.sps", "vehicle_paint4.sps", "vehicle_paint4.sps"), 
                                                                    ("vehicle_paint4_emissive.sps", "vehicle_paint4_emissive.sps", "vehicle_paint4_emissive.sps"), 
                                                                    ("vehicle_paint4_enveff.sps", "vehicle_paint4_enveff.sps", "vehicle_paint4_enveff.sps"), 
                                                                    ("vehicle_paint5_enveff.sps", "vehicle_paint5_enveff.sps", "vehicle_paint5_enveff.sps"), 
                                                                    ("vehicle_paint6.sps", "vehicle_paint6.sps", "vehicle_paint6.sps"), 
                                                                    ("vehicle_paint6_enveff.sps", "vehicle_paint6_enveff.sps", "vehicle_paint6_enveff.sps"), 
                                                                    ("vehicle_paint7.sps", "vehicle_paint7.sps", "vehicle_paint7.sps"), 
                                                                    ("vehicle_paint7_enveff.sps", "vehicle_paint7_enveff.sps", "vehicle_paint7_enveff.sps"), 
                                                                    ("vehicle_paint8.sps", "vehicle_paint8.sps", "vehicle_paint8.sps"), 
                                                                    ("vehicle_paint9.sps", "vehicle_paint9.sps", "vehicle_paint9.sps"), 
                                                                    ("vehicle_shuts.sps", "vehicle_shuts.sps", "vehicle_shuts.sps"), 
                                                                    ("vehicle_tire.sps", "vehicle_tire.sps", "vehicle_tire.sps"), 
                                                                    ("vehicle_tire_emissive.sps", "vehicle_tire_emissive.sps", "vehicle_tire_emissive.sps"), 
                                                                    ("vehicle_track.sps", "vehicle_track.sps", "vehicle_track.sps"), 
                                                                    ("vehicle_track2.sps", "vehicle_track2.sps", "vehicle_track2.sps"), 
                                                                    ("vehicle_track2_emissive.sps", "vehicle_track2_emissive.sps", "vehicle_track2_emissive.sps"), 
                                                                    ("vehicle_track_ammo.sps", "vehicle_track_ammo.sps", "vehicle_track_ammo.sps"), 
                                                                    ("vehicle_track_emissive.sps", "vehicle_track_emissive.sps", "vehicle_track_emissive.sps"), 
                                                                    ("vehicle_lights.sps", "vehicle_lights.sps", "vehicle_lights.sps"), 
                                                                    ("vehicle_vehglass.sps", "vehicle_vehglass.sps", "vehicle_vehglass.sps"), 
                                                                    ("vehicle_vehglass_inner.sps", "vehicle_vehglass_inner.sps", "vehicle_vehglass_inner.sps"), 
                                                                    ("water_fountain.sps", "water_fountain.sps", "water_fountain.sps"), 
                                                                    ("water_poolenv.sps", "water_poolenv.sps", "water_poolenv.sps"), 
                                                                    ("water_river.sps", "water_river.sps", "water_river.sps"), 
                                                                    ("water_riverfoam.sps", "water_riverfoam.sps", "water_riverfoam.sps"), 
                                                                    ("water_riverlod.sps", "water_riverlod.sps", "water_riverlod.sps"), 
                                                                    ("water_riverocean.sps", "water_riverocean.sps", "water_riverocean.sps"), 
                                                                    ("water_rivershallow.sps", "water_rivershallow.sps", "water_rivershallow.sps"), 
                                                                    ("water_shallow.sps", "water_shallow.sps", "water_shallow.sps"), 
                                                                    ("water_terrainfoam.sps", "water_terrainfoam.sps", "water_terrainfoam.sps"), 
                                                                    ("weapon_emissivestrong_alpha.sps", "weapon_emissivestrong_alpha.sps", "weapon_emissivestrong_alpha.sps"), 
                                                                    ("weapon_emissive_tnt.sps", "weapon_emissive_tnt.sps", "weapon_emissive_tnt.sps"), 
                                                                    ("weapon_normal_spec_alpha.sps", "weapon_normal_spec_alpha.sps", "weapon_normal_spec_alpha.sps"), 
                                                                    ("weapon_normal_spec_cutout_palette.sps", "weapon_normal_spec_cutout_palette.sps", "weapon_normal_spec_cutout_palette.sps"), 
                                                                    ("weapon_normal_spec_detail_palette.sps", "weapon_normal_spec_detail_palette.sps", "weapon_normal_spec_detail_palette.sps"), 
                                                                    ("weapon_normal_spec_detail_tnt.sps", "weapon_normal_spec_detail_tnt.sps", "weapon_normal_spec_detail_tnt.sps"), 
                                                                    ("weapon_normal_spec_palette.sps", "weapon_normal_spec_palette.sps", "weapon_normal_spec_palette.sps"), 
                                                                    ("weapon_normal_spec_tnt.sps", "weapon_normal_spec_tnt.sps", "weapon_normal_spec_tnt.sps")])

#GIMS ONLY PROPERTY?
#bpy.types.ShaderNodeTexImage.type = EnumProperty(name = "Type", items = [("Regular", "Regular", "Regular"), ("Cube", "Cube", "Cube"), ("Volume", "Volume", "Volume")])
bpy.types.ShaderNodeTexImage.texture_name = StringProperty(name="Texture Name", default = "None")
bpy.types.ShaderNodeTexImage.format_type = EnumProperty(name = "Pixel Format", items = [("DXT1", "DXT1", "DXT1"), ("DXT3", "DXT3", "DXT3"), ("DXT5", "DXT5", "DXT5"), ("ATI1", "ATI1", "ATI1"), ("ATI2", "ATI2", "ATI2"), ("BC7", "BC7", "BC7"), ("A1R5G5B5", "A1R5G5B5", "A1R5G5B5"), ("A1R8G8B8", "A1R8G8B8", "A8R8G8B8"), ("A8R8G8B8", "A1R8G8B8", "A8R8G8B8"), ("A8", "A8", "A8"), ("L8", "L8", "L8")])
bpy.types.ShaderNodeTexImage.usage = EnumProperty(name = "Usage", items = [("TINTPALETTE", "TINTPALETTE", "TINTPALETTE"), ("UNKNOWN", "UNKNOWN", "UNKNOWN"), ("DEFAULT", "DEFAULT", "DEFAULT"), ("TERRAIN", "TERRAIN", "TERRAIN"), ("CLOUDDENSITY", "CLOUDDENSITY", "CLOUDDENSITY"), ("CLOUDNORMAL", "CLOUDNORMAL", "CLOUDNORMAL"), ("CABLE", "CABLE", "CABLE"), ("FENCE", "FENCE", "FENCE"), ("ENV.EFFECT", "ENV.EFFECT", "ENV.EFFECT"), ("SCRIPT", "SCRIPT", "SCRIPT"), ("WATERFLOW", "WATERFLOW", "WATERFLOW"), ("WATERFOAM", "WATERFOAM", "WATERFOAM"), ("WATERFOG", "WATERFOG", "WATERFOG"), ("WATEROCEAN", "WATEROCEAN", "WATEROCEAN"), ("WATER", "WATER", "WATER"), ("FOAMOPACITY", "FOAMOPACITY", "FOAMOPACITY"), ("FOAM", "FOAM", "FOAM"), ("DIFFUSEDETAIL", "DIFFUSEDETAIL", "DIFFUSEDETAIL"), ("DIFFUSEDARK", "DIFFUSEDARK", "DIFFUSEDARK"), ("DIFFUSEALPHAOPAQUE", "DIFFUSEALPHAOPAQUE", "DIFFUSEALPHAOPAQUE"), ("DIFFUSE", "DIFFUSE", "DIFFUSE"), ("DETAIL", "DETAIL", "DETAIL"), ("NORMAL", "NORMAL", "NORMAL"), ("SPECULAR", "SPECULAR", "SPECULAR"), ("EMMISIVE", "EMMISIVE", "EMMISIVE"), ("TINTPALLETE", "TINTPALLETE", "TINTPALLETE"), ("SKIPPROCCESING", "SKIPPROCCESING", "SKIPPROCCESING"), ("DONTOPTIMIZE", "DONTOPTIMIZE", "DONTOPTIMIZE"), ("TEST", "TEST", "TEST"), ("COUNT", "COUNT", "COUNT")])
bpy.types.ShaderNodeTexImage.extra_flags = IntProperty(name = "Extra Flags", default = 0)
bpy.types.ShaderNodeTexImage.embedded = BoolProperty(name = "Embedded", default = False)
#usage flags whatever this is 
bpy.types.ShaderNodeTexImage.not_half = BoolProperty(name = "NOT_HALF", default = False)
bpy.types.ShaderNodeTexImage.hd_split = BoolProperty(name = "HD_SPLIT", default = False)
bpy.types.ShaderNodeTexImage.x2 = BoolProperty(name = "X2", default = False)
bpy.types.ShaderNodeTexImage.x4 = BoolProperty(name = "X4", default = False)
bpy.types.ShaderNodeTexImage.y4 = BoolProperty(name = "Y4", default = False)
bpy.types.ShaderNodeTexImage.x8 = BoolProperty(name = "X8", default = False)
bpy.types.ShaderNodeTexImage.x16 = BoolProperty(name = "X16", default = False)
bpy.types.ShaderNodeTexImage.x32 = BoolProperty(name = "X32", default = False)
bpy.types.ShaderNodeTexImage.x64 = BoolProperty(name = "X64", default = False)
bpy.types.ShaderNodeTexImage.y64 = BoolProperty(name = "Y64", default = False)
bpy.types.ShaderNodeTexImage.x128 = BoolProperty(name = "X128", default = False)
bpy.types.ShaderNodeTexImage.x256 = BoolProperty(name = "X256", default = False)
bpy.types.ShaderNodeTexImage.x512 = BoolProperty(name = "X512", default = False)
bpy.types.ShaderNodeTexImage.y512 = BoolProperty(name = "Y512", default = False)
bpy.types.ShaderNodeTexImage.x1024 = BoolProperty(name = "X1024", default = False)
bpy.types.ShaderNodeTexImage.y1024 = BoolProperty(name = "Y1024", default = False)
bpy.types.ShaderNodeTexImage.x2048 = BoolProperty(name = "X2048", default = False)
bpy.types.ShaderNodeTexImage.y2048 = BoolProperty(name = "Y2048", default = False)
bpy.types.ShaderNodeTexImage.embeddedscriptrt = BoolProperty(name = "EMBEDDEDSCRIPTRT", default = False)
bpy.types.ShaderNodeTexImage.unk19 = BoolProperty(name = "UNK19", default = False)
bpy.types.ShaderNodeTexImage.unk20 = BoolProperty(name = "UNK20", default = False)
bpy.types.ShaderNodeTexImage.unk21 = BoolProperty(name = "UNK21", default = False)
bpy.types.ShaderNodeTexImage.flag_full = BoolProperty(name = "FLAG_FULL", default = False)
bpy.types.ShaderNodeTexImage.maps_half = BoolProperty(name = "MAPS_HALF", default = False)
bpy.types.ShaderNodeTexImage.unk24 = BoolProperty(name = "UNK24", default = False)

bpy.types.Material.sollumtype = EnumProperty(name = "Sollum Type", items = [("Blender", "Blender", "Blender"), ("GTA", "GTA", "GTA")], default = "Blender")

bpy.types.Object.bounds_length = bpy.props.FloatProperty(name="Length", default=1, min=0, max=100, update=bounds_update)
bpy.types.Object.bounds_radius = bpy.props.FloatProperty(name="Radius", default=1, min=0, max=100, update=bounds_update)
bpy.types.Object.bounds_rings = bpy.props.IntProperty(name="Rings", default=6, min=1, max=100, update=bounds_update)
bpy.types.Object.bounds_segments = bpy.props.IntProperty(name="Segments", default=12, min=3, max=100, update=bounds_update)
bpy.types.Object.bounds_bvh = bpy.props.BoolProperty(name="BVH (Bounding volume hierarchy)", default=False, update=bounds_update)



class SollumzBoneFlag(PropertyGroup):
    name: StringProperty(default="Unk0")

class SollumzBoneProperties(PropertyGroup):
    tag: IntProperty(name = "BoneTag", default = 0, min = 0)
    flags: CollectionProperty(type = SollumzBoneFlag)
    ul_flags_index: IntProperty(name = "UIListIndex", default = 0)

classes = (
    SollumzBoneFlag,
    SollumzBoneProperties,
)

def register():
    for cls in classes:
        bpy.utils.register_class(cls)

    bpy.types.Bone.bone_properties = PointerProperty(type = SollumzBoneProperties)

def unregister():
    for cls in classes:
        bpy.utils.unregister_class(cls)
    
    del bpy.types.Bone.bone_properties<|MERGE_RESOLUTION|>--- conflicted
+++ resolved
@@ -1,25 +1,8 @@
 import bpy
 from bpy.types import PropertyGroup
 from bpy.props import CollectionProperty, PointerProperty, StringProperty, IntProperty, BoolProperty, FloatProperty, EnumProperty
-<<<<<<< HEAD
-from .tools import meshgen as MeshGen
-
-def bounds_update(self, context):
-    if(self.sollumtype == "Bound Sphere"):
-        MeshGen.BoundSphere(mesh=self.data, radius=self.bounds_radius)
-
-    if(self.sollumtype == "Bound Cylinder"):
-        MeshGen.BoundCylinder(mesh=self.data, radius=self.bounds_radius, length=self.bounds_length)
-
-    if(self.sollumtype == "Bound Disc"):
-        MeshGen.BoundDisc(mesh=self.data, radius=self.bounds_radius, length=self.bounds_length)
-
-    if(self.sollumtype == "Bound Capsule"):
-        MeshGen.BoundCapsule(mesh=self.data, radius=self.bounds_radius, length=self.bounds_length)
-=======
 from .sollumz_ui import bounds_update, scene_lod_update
 
->>>>>>> ecb1aa82
 
 #sollum properties
 bpy.types.Scene.last_created_material = PointerProperty(type=bpy.types.Material)
