import bpy
from typing import Optional
from ..sollumz_properties import SollumType, BOUND_TYPES, SollumzGame
from ..tools.meshhelper import (
    create_box,
    create_sphere,
    create_cylinder,
    create_capsule,
    create_disc,
    create_plane,
)
from ..ybn.properties import load_flag_presets, flag_presets, BoundFlags, RDRBoundFlags
from .blenderhelper import create_blender_object, create_empty_object, remove_number_suffix
from mathutils import Vector, Matrix
from math import radians


def create_bound_shape(bound_type: SollumType):
    if bound_type == SollumType.BOUND_BOX:
        return create_bound_box()
    elif bound_type == SollumType.BOUND_SPHERE:
        return create_bound_sphere()
    elif bound_type == SollumType.BOUND_CAPSULE:
        return create_bound_capsule()
    elif bound_type == SollumType.BOUND_CYLINDER:
        return create_bound_cylinder()
    elif bound_type == SollumType.BOUND_DISC:
        return create_bound_disc()
    elif bound_type == SollumType.BOUND_PLANE:
        return create_bound_plane()
    elif bound_type == SollumType.BOUND_POLY_BOX:
        return create_bound_poly_box()
    elif bound_type == SollumType.BOUND_POLY_SPHERE:
        return create_bound_poly_sphere()
    elif bound_type == SollumType.BOUND_POLY_CAPSULE:
        return create_bound_poly_capsule()
    elif bound_type == SollumType.BOUND_POLY_CYLINDER:
        return create_bound_poly_cylinder()
    else:
        assert False, f"Unsupported bound type '{bound_type}'"


def create_bound_box():
    bound_obj = create_blender_object(SollumType.BOUND_BOX)
    create_box(bound_obj.data, 1, Matrix.Identity(3))
    return bound_obj


def create_bound_poly_box():
    bound_obj = create_blender_object(SollumType.BOUND_POLY_BOX)
    create_box(bound_obj.data)
    return bound_obj


def create_bound_sphere():
    bound_obj = create_blender_object(SollumType.BOUND_SPHERE)
    create_sphere(bound_obj.data, radius=1.0)
    return bound_obj


def create_bound_poly_sphere():
    bound_obj = create_blender_object(SollumType.BOUND_POLY_SPHERE)
    create_sphere(bound_obj.data, radius=1.0)
    return bound_obj


def create_bound_capsule():
    bound_obj = create_blender_object(SollumType.BOUND_CAPSULE)
    create_capsule(bound_obj.data, radius=0.5, length=1.0, axis="Y")
    return bound_obj


def create_bound_poly_capsule():
    bound_obj = create_blender_object(SollumType.BOUND_POLY_CAPSULE)
    create_capsule(bound_obj.data, radius=0.5, length=1.0, axis="Z")
    return bound_obj


def create_bound_cylinder():
    bound_obj = create_blender_object(SollumType.BOUND_CYLINDER)
    create_cylinder(bound_obj.data, radius=1.0, length=2.0, axis="Y")
    return bound_obj


def create_bound_poly_cylinder():
    bound_obj = create_blender_object(SollumType.BOUND_POLY_CYLINDER)
    create_cylinder(bound_obj.data, radius=1.0, length=2.0, axis="Z")
    return bound_obj


def create_bound_disc():
    bound_obj = create_blender_object(SollumType.BOUND_DISC)
    create_disc(bound_obj.data, radius=1.0, length=0.04 * 2)
    return bound_obj


<<<<<<< HEAD
def convert_objs_to_composites(objs: list[bpy.types.Object], bound_child_type: SollumType, sollum_game_type: SollumzGame, flag_preset_index: Optional[int] = None):
=======
def create_bound_plane():
    bound_obj = create_blender_object(SollumType.BOUND_PLANE)
    # matrix to rotate plane so it faces towards +Y, by default faces +Z
    create_plane(bound_obj.data, 2.0, matrix=Matrix.Rotation(radians(90.0), 4, "X"))
    return bound_obj


def convert_objs_to_composites(objs: list[bpy.types.Object], bound_child_type: SollumType, flag_preset_index: Optional[int] = None):
>>>>>>> b9c933a1
    """Convert each object in ``objs`` to a Bound Composite."""
    for obj in objs:
        convert_obj_to_composite(obj, bound_child_type, sollum_game_type, flag_preset_index)


def convert_objs_to_single_composite(objs: list[bpy.types.Object], bound_child_type: SollumType, sollum_game_type: SollumzGame, flag_preset_index: Optional[int] = None):
    """Create a single composite from all ``objs``."""
    composite_obj = create_empty_object(SollumType.BOUND_COMPOSITE)
    for obj in objs:
        if bound_child_type == SollumType.BOUND_GEOMETRY:
            convert_obj_to_geometry(obj, sollum_game_type, flag_preset_index)
            obj.parent = composite_obj
        else:
            bvh_obj = convert_obj_to_bvh(obj, sollum_game_type, flag_preset_index)
            bvh_obj.parent = composite_obj
            bvh_obj.location = obj.location
            obj.location = Vector()
    return composite_obj


def center_composite_to_children(composite_obj: bpy.types.Object):
    child_objs = [
        child for child in composite_obj.children if child.sollum_type in BOUND_TYPES]

    center = Vector()

    for obj in child_objs:
        center += obj.location

    center /= len(child_objs)

    composite_obj.location = center

    for obj in child_objs:
        obj.location -= center


def convert_obj_to_composite(obj: bpy.types.Object, bound_child_type: SollumType, sollum_game_type: SollumzGame, flag_preset_index: Optional[int] = None):
    composite_obj = create_empty_object(SollumType.BOUND_COMPOSITE)
    composite_obj.location = obj.location
    composite_obj.parent = obj.parent
    composite_obj.sollum_game_type = sollum_game_type
    name = obj.name

    if bound_child_type == SollumType.BOUND_GEOMETRY:
        convert_obj_to_geometry(obj, sollum_game_type, flag_preset_index)
        obj.parent = composite_obj
    else:
        bvh_obj = convert_obj_to_bvh(obj, sollum_game_type, flag_preset_index)
        bvh_obj.parent = composite_obj

    composite_obj.name = name
    obj.location = Vector()

    return composite_obj


def convert_obj_to_geometry(obj: bpy.types.Object, sollum_game_type: SollumzGame, flag_preset_index: Optional[int] = None):
    obj.sollum_type = SollumType.BOUND_GEOMETRY
    obj.name = f"{remove_number_suffix(obj.name)}.bound_geom"

    if flag_preset_index is not None:
        apply_flag_preset(obj, sollum_game_type, flag_preset_index)

    obj.sollum_game_type = sollum_game_type


def convert_obj_to_bvh(obj: bpy.types.Object, sollum_game_type: SollumzGame, flag_preset_index: Optional[int] = None):
    obj_name = remove_number_suffix(obj.name)

    bvh_obj = create_empty_object(SollumType.BOUND_GEOMETRYBVH)
    bvh_obj.name = f"{obj_name}.bvh"

    obj.sollum_type = SollumType.BOUND_POLY_TRIANGLE
    obj.sollum_game_type = sollum_game_type
    obj.name = f"{obj_name}.poly_mesh"
    obj.parent = bvh_obj

    if flag_preset_index is not None:
        apply_flag_preset(bvh_obj, sollum_game_type, flag_preset_index)

    bvh_obj.sollum_game_type = sollum_game_type

    return bvh_obj


def apply_flag_preset(obj: bpy.types.Object, sollum_game_type: SollumzGame, preset_index: int, reload_presets: bool = True) -> bool:
    if reload_presets:
        load_flag_presets()

    if preset_index < 0 or preset_index >= len(flag_presets.presets):
        return False

    preset = flag_presets.presets[preset_index]
    if sollum_game_type == SollumzGame.RDR:
        preset = flag_presets.presets[preset_index]
        flags_class = RDRBoundFlags
        type_flags, include_flags = obj.type_flags, obj.include_flags
    else:
        preset = flag_presets.presets[preset_index]
        flags_class = BoundFlags
        type_flags, include_flags = obj.composite_flags1, obj.composite_flags2

    for flag_name in flags_class.__annotations__.keys():
        type_flags[flag_name] = flag_name in preset.flags1
        include_flags[flag_name] = flag_name in preset.flags2

    return True<|MERGE_RESOLUTION|>--- conflicted
+++ resolved
@@ -94,9 +94,6 @@
     return bound_obj
 
 
-<<<<<<< HEAD
-def convert_objs_to_composites(objs: list[bpy.types.Object], bound_child_type: SollumType, sollum_game_type: SollumzGame, flag_preset_index: Optional[int] = None):
-=======
 def create_bound_plane():
     bound_obj = create_blender_object(SollumType.BOUND_PLANE)
     # matrix to rotate plane so it faces towards +Y, by default faces +Z
@@ -104,8 +101,7 @@
     return bound_obj
 
 
-def convert_objs_to_composites(objs: list[bpy.types.Object], bound_child_type: SollumType, flag_preset_index: Optional[int] = None):
->>>>>>> b9c933a1
+def convert_objs_to_composites(objs: list[bpy.types.Object], bound_child_type: SollumType, sollum_game_type: SollumzGame, flag_preset_index: Optional[int] = None):
     """Convert each object in ``objs`` to a Bound Composite."""
     for obj in objs:
         convert_obj_to_composite(obj, bound_child_type, sollum_game_type, flag_preset_index)
