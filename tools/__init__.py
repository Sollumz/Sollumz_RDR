if "bpy" in locals():
    import importlib
    importlib.reload(cats)
<<<<<<< HEAD
    importlib.reload(meshgen)
else:
    from . import cats
    from . import meshgen
=======
    importlib.reload(jenkhash)
else:
    from . import cats
    from . import jenkhash
>>>>>>> 5f284921
<|MERGE_RESOLUTION|>--- conflicted
+++ resolved
@@ -1,14 +1,10 @@
 if "bpy" in locals():
     import importlib
     importlib.reload(cats)
-<<<<<<< HEAD
     importlib.reload(meshgen)
+    importlib.reload(jenkhash)
 else:
     from . import cats
     from . import meshgen
-=======
-    importlib.reload(jenkhash)
-else:
     from . import cats
-    from . import jenkhash
->>>>>>> 5f284921
+    from . import jenkhash