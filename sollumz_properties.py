import bpy
from enum import Enum
from typing import Sequence
from .tools.utils import flag_list_to_int, flag_prop_to_list, int_to_bool_list


# NOTE: Do not reorder these enums or insert new entries in the middle. That will break compatibility with
#       existing .blend and require new versioning code. New entries can be added at the end.
class SollumType(str, Enum):
    NONE = "sollumz_none"

    FRAGMENT = "sollumz_fragment"
    FRAGGROUP = "sollumz_fraggroup"
    FRAGCHILD = "sollumz_fragchild"
    FRAGLOD = "sollumz_lod"
    SHATTERMAP = "sollumz_frag_vehicle_window"

    DRAWABLE_DICTIONARY = "sollumz_drawable_dictionary"
    DRAWABLE = "sollumz_drawable"
    DRAWABLE_MODEL = "sollumz_drawable_model"
    DRAWABLE_GEOMETRY = "sollumz_drawable_geometry"
    SKELETON = "sollumz_skeleton"
    LIGHT = "sollumz_light"

    BOUND_BOX = "sollumz_bound_box"
    BOUND_SPHERE = "sollumz_bound_sphere"
    BOUND_CAPSULE = "sollumz_bound_capsule"
    BOUND_CYLINDER = "sollumz_bound_cylinder"
    BOUND_DISC = "sollumz_bound_disc"
    BOUND_PLANE = "sollumz_bound_plane"
    BOUND_GEOMETRY = "sollumz_bound_geometry"
    BOUND_GEOMETRYBVH = "sollumz_bound_geometrybvh"
    BOUND_COMPOSITE = "sollumz_bound_composite"

    BOUND_POLY_BOX = "sollumz_bound_poly_box"
    BOUND_POLY_SPHERE = "sollumz_bound_poly_sphere"
    BOUND_POLY_CAPSULE = "sollumz_bound_poly_capsule"
    BOUND_POLY_CYLINDER = "sollumz_bound_poly_cylinder"
    BOUND_POLY_TRIANGLE = "sollumz_bound_poly_triangle"

    NAVMESH = "sollumz_navmesh"
    NAVMESH_POLY_MESH = "sollumz_navmesh_mesh"
    NAVMESH_PORTAL = "sollumz_navmesh_portal"
    NAVMESH_POINT = "sollumz_navmesh_point"

    CLIP_DICTIONARY = "sollumz_clip_dictionary"
    CLIPS = "sollumz_clips"
    CLIP = "sollumz_clip"
    ANIMATIONS = "sollumz_animations"
    ANIMATION = "sollumz_animation"

    YMAP = "sollumz_ymap"
    YMAP_ENTITY_GROUP = "sollumz_ymap_entity_group"
    YMAP_BOX_OCCLUDER_GROUP = "sollumz_ymap_box_occluder_group"
    YMAP_MODEL_OCCLUDER_GROUP = "sollumz_ymap_model_occluder_group"
    YMAP_CAR_GENERATOR_GROUP = "sollumz_ymap_car_generator_group"
    YMAP_BOX_OCCLUDER = "sollumz_ymap_box_occluder"
    YMAP_MODEL_OCCLUDER = "sollumz_ymap_model_occluder"
    YMAP_CAR_GENERATOR = "sollumz_ymap_car_generator"

    CHARACTER_CLOTH_MESH = "sollumz_character_cloth_mesh"


class LightType(str, Enum):
    NONE = "sollumz_light_none"
    POINT = "sollumz_light_point"
    SPOT = "sollumz_light_spot"
    CAPSULE = "sollumz_light_capsule"


class MaterialType(str, Enum):
    NONE = "sollumz_material_none",
    SHADER = "sollumz_material_shader",
    SHADER_RDR = "sollumz_material_shader_rdr"
    COLLISION = "sollumz_material_collision"
<<<<<<< HEAD
    COLLISION_RDR = "sollumz_material_collision_rdr"
    SHATTER_MAP = "sollumz_material_shard"
=======
    DEPRECATED__SHATTER_MAP = "sollumz_material_shard"  # unused
>>>>>>> 2ea293eb


class LODLevel(str, Enum):
    VERYHIGH = "sollumz_veryhigh"
    HIGH = "sollumz_high"
    MEDIUM = "sollumz_medium"
    LOW = "sollumz_low"
    VERYLOW = "sollumz_verylow"


LODLevelEnumItems = (
    (LODLevel.HIGH, "High", "", 0),
    (LODLevel.MEDIUM, "Medium", "", 1),
    (LODLevel.LOW, "Low", "", 2),
    (LODLevel.VERYLOW, "Very Low", "", 3),
    (LODLevel.VERYHIGH, "Very High", "", 4),
)


LODLevelEnumItems = (
    (LODLevel.HIGH, "High", "", 0),
    (LODLevel.MEDIUM, "Medium", "", 1),
    (LODLevel.LOW, "Low", "", 2),
    (LODLevel.VERYLOW, "Very Low", "", 3),
    (LODLevel.VERYHIGH, "Very High", "", 4),
)


class EntityLodLevel(str, Enum):
    LODTYPES_DEPTH_HD = "sollumz_lodtypes_depth_hd"
    LODTYPES_DEPTH_LOD = "sollumz_lodtypes_depth_lod"
    LODTYPES_DEPTH_SLOD1 = "sollumz_lodtypes_depth_slod1"
    LODTYPES_DEPTH_SLOD2 = "sollumz_lodtypes_depth_slod2"
    LODTYPES_DEPTH_SLOD3 = "sollumz_lodtypes_depth_slod3"
    LODTYPES_DEPTH_SLOD4 = "sollumz_lodtypes_depth_slod4"
    LODTYPES_DEPTH_ORPHANHD = "sollumz_lodtypes_depth_orphanhd"


class EntityPriorityLevel(str, Enum):
    PRI_REQUIRED = "sollumz_pri_required"
    PRI_OPTIONAL_HIGH = "sollumz_pri_optional_high"
    PRI_OPTIONAL_MEDIUM = "sollumz_pri_optional_medium"
    PRI_OPTIONAL_LOW = "sollumz_pri_optional_low"


class ArchetypeType(str, Enum):
    BASE = "sollumz_archetype_base"
    TIME = "sollumz_archetype_time"
    MLO = "sollumz_archetype_mlo"


class AssetType(str, Enum):
    UNITIALIZED = "sollumz_asset_unintialized"
    FRAGMENT = "sollumz_asset_fragment"
    DRAWABLE = "sollumz_asset_drawable"
    DRAWABLE_DICTIONARY = "sollumz_asset_drawable_dictionary"
    ASSETLESS = "sollumz_asset_assetless"


class MapEntityType(str, Enum):
    UNITIALIZED = "sollumz_map_entity_unintialized"
    BUILDING = "sollumz_map_entity_building"
    ANIMATED_BUILDING = "sollumz_map_entity_animated_building"
    DUMMY_OBJECT = "sollumz_map_entity_dummy_object"
    COMPOSITE_ENTITY = "sollumz_map_entity_composite_entity"
    INTERIOR_INSTANCE = "sollumz_map_interior_instance"
    GRASS_BATCH = "sollumz_map_entity_grass_batch"
    PROP_BATCH = "sollumz_map_entity_prop_batch"


class VehicleLightID(str, Enum):
    NONE = "none"
    ALWAYS_ON = "0"
    LEFT_HEADLIGHT = "1"
    RIGHT_HEADLIGHT = "2"
    LEFT_TAILLIGHT = "3"
    RIGHT_TAILLIGHT = "4"
    FRONT_LEFT_INDICATOR = "5"
    FRONT_RIGHT_INDICATOR = "6"
    REAR_LEFT_INDICATOR = "7"
    REAR_RIGHT_INDICATOR = "8"
    LEFT_BRAKELIGHT = "9"
    RIGHT_BRAKELIGHT = "10"
    CENTER_BRAKELIGHT = "11"
    LEFT_REVERSE_LIGHT = "12"
    RIGHT_REVERSE_LIGHT = "13"
    EXTRA_FRONT_LEFT = "14"
    EXTRA_FRONT_RIGHT = "15"
    EXTRA_REAR_LEFT = "16"
    EXTRA_REAR_RIGHT = "17"
    CUSTOM = "custom"


MIN_VEHICLE_LIGHT_ID = 0
MAX_VEHICLE_LIGHT_ID = 17


class SollumzGame(str, Enum):
    UNIVERSAL = "sollumz_universal"
    GTA = "sollumz_gta5"
    RDR = "sollumz_rdr3"


_import_export_current_game = SollumzGame.GTA


def import_export_current_game() -> SollumzGame:
    return _import_export_current_game


def set_import_export_current_game(game: SollumzGame):
    global _import_export_current_game
    _import_export_current_game = SollumzGame(game)


FRAGMENT_TYPES = [
    SollumType.FRAGMENT,
    SollumType.FRAGGROUP,
    SollumType.FRAGCHILD,
    SollumType.FRAGLOD,
    SollumType.SHATTERMAP,
]

BOUND_TYPES = [
    SollumType.BOUND_COMPOSITE,
    SollumType.BOUND_BOX,
    SollumType.BOUND_SPHERE,
    SollumType.BOUND_CYLINDER,
    SollumType.BOUND_CAPSULE,
    SollumType.BOUND_DISC,
    SollumType.BOUND_PLANE,
    SollumType.BOUND_GEOMETRY,
    SollumType.BOUND_GEOMETRYBVH,
]

BOUND_SHAPE_TYPES = [
    SollumType.BOUND_BOX,
    SollumType.BOUND_SPHERE,
    SollumType.BOUND_CYLINDER,
    SollumType.BOUND_CAPSULE,
    SollumType.BOUND_DISC,
    SollumType.BOUND_POLY_BOX,
    SollumType.BOUND_POLY_SPHERE,
    SollumType.BOUND_POLY_CAPSULE,
    SollumType.BOUND_POLY_CYLINDER,
    SollumType.BOUND_POLY_TRIANGLE,
]

BOUND_POLYGON_TYPES = [
    SollumType.BOUND_POLY_BOX,
    SollumType.BOUND_POLY_SPHERE,
    SollumType.BOUND_POLY_CAPSULE,
    SollumType.BOUND_POLY_CYLINDER,
    SollumType.BOUND_POLY_TRIANGLE,
]

DRAWABLE_TYPES = [
    SollumType.DRAWABLE_DICTIONARY,
    SollumType.DRAWABLE,
    SollumType.DRAWABLE_MODEL,
    SollumType.DRAWABLE_GEOMETRY,
    SollumType.SKELETON,
]


YMAP_GROUP_TYPES = [
    SollumType.YMAP,
    SollumType.YMAP_ENTITY_GROUP,
    SollumType.YMAP_BOX_OCCLUDER_GROUP,
    SollumType.YMAP_MODEL_OCCLUDER_GROUP,
    SollumType.YMAP_CAR_GENERATOR_GROUP,
    SollumType.YMAP_BOX_OCCLUDER,
    SollumType.YMAP_MODEL_OCCLUDER,
    SollumType.YMAP_CAR_GENERATOR,
]


SOLLUMZ_UI_NAMES = {
    SollumType.BOUND_BOX: "Bound Box",
    SollumType.BOUND_SPHERE: "Bound Sphere",
    SollumType.BOUND_CAPSULE: "Bound Capsule",
    SollumType.BOUND_CYLINDER: "Bound Cylinder",
    SollumType.BOUND_DISC: "Bound Disc",
    SollumType.BOUND_PLANE: "Bound Plane",
    SollumType.BOUND_GEOMETRY: "Bound Geometry",
    SollumType.BOUND_GEOMETRYBVH: "Bound GeometryBVH",
    SollumType.BOUND_COMPOSITE: "Bound Composite",

    SollumType.BOUND_POLY_BOX: "Bound Poly Box",
    SollumType.BOUND_POLY_SPHERE: "Bound Poly Sphere",
    SollumType.BOUND_POLY_CAPSULE: "Bound Poly Capsule",
    SollumType.BOUND_POLY_CYLINDER: "Bound Poly Cylinder",
    SollumType.BOUND_POLY_TRIANGLE: "Bound Poly Mesh",

    SollumType.FRAGMENT: "Fragment",
    SollumType.FRAGGROUP: "Fragment Group",
    SollumType.FRAGCHILD: "Fragment Child",
    SollumType.FRAGLOD: "Fragment LOD",
    SollumType.SHATTERMAP: "Shattermap",

    SollumType.NONE: "None",
    SollumType.DRAWABLE_DICTIONARY: "Drawable Dictionary",
    SollumType.DRAWABLE: "Drawable",
    SollumType.DRAWABLE_MODEL: "Drawable Model",
    SollumType.DRAWABLE_GEOMETRY: "Drawable Geometry",
    SollumType.SKELETON: "Skeleton",
    SollumType.LIGHT: "Light",
    SollumType.CHARACTER_CLOTH_MESH: "Character Cloth Mesh",

    SollumType.NAVMESH: "NavMesh",
    SollumType.NAVMESH_POLY_MESH: "NavMesh Poly Mesh",
    SollumType.NAVMESH_PORTAL: "NavMesh Portal",
    SollumType.NAVMESH_POINT: "NavMesh Point",

    SollumType.CLIP_DICTIONARY: "Clip Dictionary",
    SollumType.CLIPS: "Clips",
    SollumType.CLIP: "Clip",
    SollumType.ANIMATIONS: "Animations",
    SollumType.ANIMATION: "Animation",

    SollumType.YMAP: "Ymap",
    SollumType.YMAP_ENTITY_GROUP: "Entity Group",
    SollumType.YMAP_BOX_OCCLUDER_GROUP: "Box Occluder Group",
    SollumType.YMAP_MODEL_OCCLUDER_GROUP: "Model Occluder Group",
    SollumType.YMAP_CAR_GENERATOR_GROUP: "Car Generator Group",
    SollumType.YMAP_BOX_OCCLUDER: "Box Occluder",
    SollumType.YMAP_MODEL_OCCLUDER: "Model Occluder",
    SollumType.YMAP_CAR_GENERATOR: "Car Generator",
    
    SollumzGame.UNIVERSAL: "Universal",
    SollumzGame.GTA: "GTA 5",
    SollumzGame.RDR: "RDR 2",

    MaterialType.NONE: "None",
    MaterialType.SHADER: "Sollumz Material",
    MaterialType.COLLISION: "Sollumz Collision Material",
<<<<<<< HEAD
    MaterialType.SHATTER_MAP: "Sollumz Shatter Map",
    MaterialType.SHADER_RDR: "Sollumz RDR Material",
    MaterialType.COLLISION_RDR: "Sollumz RDR Collision Material",
=======
    MaterialType.DEPRECATED__SHATTER_MAP: "Sollumz Shatter Map",
>>>>>>> 2ea293eb

    LODLevel.VERYHIGH: "Very High",
    LODLevel.HIGH: "High",
    LODLevel.MEDIUM: "Medium",
    LODLevel.LOW: "Low",
    LODLevel.VERYLOW: "Very Low",

    EntityLodLevel.LODTYPES_DEPTH_HD: "DEPTH HD",
    EntityLodLevel.LODTYPES_DEPTH_LOD: "DEPTH LOD",
    EntityLodLevel.LODTYPES_DEPTH_SLOD1: "DEPTH SLOD1",
    EntityLodLevel.LODTYPES_DEPTH_SLOD2: "DEPTH SLOD2",
    EntityLodLevel.LODTYPES_DEPTH_SLOD3: "DEPTH SLOD3",
    EntityLodLevel.LODTYPES_DEPTH_SLOD4: "DEPTH SLOD4",
    EntityLodLevel.LODTYPES_DEPTH_ORPHANHD: "DEPTH ORPHAN HD",

    EntityPriorityLevel.PRI_REQUIRED: "REQUIRED",
    EntityPriorityLevel.PRI_OPTIONAL_HIGH: "OPTIONAL HIGH",
    EntityPriorityLevel.PRI_OPTIONAL_MEDIUM: "OPTIONAL MEDIUM",
    EntityPriorityLevel.PRI_OPTIONAL_LOW: "OPTIONAL LOW",

    LightType.NONE: "None",
    LightType.POINT: "Point",
    LightType.SPOT: "Spot",
    LightType.CAPSULE: "Capsule",

    ArchetypeType.BASE: "Base",
    ArchetypeType.TIME: "Time",
    ArchetypeType.MLO: "MLO",

    AssetType.UNITIALIZED: "Uninitialized",
    AssetType.FRAGMENT: "Fragment",
    AssetType.DRAWABLE: "Drawable",
    AssetType.DRAWABLE_DICTIONARY: "Drawable Dictionary",
    AssetType.ASSETLESS: "Assetless",

    MapEntityType.UNITIALIZED: "Uninitialized",
    MapEntityType.BUILDING: "Building",
    MapEntityType.ANIMATED_BUILDING: "Animated Building",
    MapEntityType.DUMMY_OBJECT: "Dummy Object",
    MapEntityType.COMPOSITE_ENTITY: "Composite Entity",
    MapEntityType.INTERIOR_INSTANCE: "Interior Instance",
    MapEntityType.GRASS_BATCH: "Grass Batch",
    MapEntityType.PROP_BATCH: "Prop Batch",

    VehicleLightID.NONE: "None",
    VehicleLightID.CUSTOM: "Custom",
    VehicleLightID.ALWAYS_ON: "Always On",
    VehicleLightID.LEFT_HEADLIGHT: "Left Headlight (headlight_l)",
    VehicleLightID.RIGHT_HEADLIGHT: "Right Headlight (headlight_r)",
    VehicleLightID.LEFT_TAILLIGHT: "Left Taillight (taillight_l)",
    VehicleLightID.RIGHT_TAILLIGHT: "Right Taillight (taillight_r)",
    VehicleLightID.FRONT_LEFT_INDICATOR: "Front Left Indicator (indicator_lf)",
    VehicleLightID.FRONT_RIGHT_INDICATOR: "Front Right Indicator (indicator_rf)",
    VehicleLightID.REAR_LEFT_INDICATOR: "Rear Left Indicator (indicator_lr)",
    VehicleLightID.REAR_RIGHT_INDICATOR: "Rear Right Indicator (indicator_rr)",
    VehicleLightID.LEFT_BRAKELIGHT: "Left Brakelight (brakelight_l)",
    VehicleLightID.RIGHT_BRAKELIGHT: "Right Brakelight (brakelight_r)",
    VehicleLightID.CENTER_BRAKELIGHT: "Center Brakelight (brakelight_m)",
    VehicleLightID.LEFT_REVERSE_LIGHT: "Left Reversing Light (reversinglight_l)",
    VehicleLightID.RIGHT_REVERSE_LIGHT: "Right Reversing Light (reversinglight_r)",
    VehicleLightID.EXTRA_FRONT_LEFT: "Extra Front Left (extralight_1)",
    VehicleLightID.EXTRA_FRONT_RIGHT: "Extra Front Right (extralight_2)",
    VehicleLightID.EXTRA_REAR_LEFT: "Extra Rear Left (extralight_3)",
    VehicleLightID.EXTRA_REAR_RIGHT: "Extra Rear Right (extralight_4)",

}


# Generate items from provided enums
def items_from_enums(*enums, exclude=None):
    items = []
    for enum in enums:
        for item in enum:
            if exclude is not None and item in exclude:
                continue
            if item not in SOLLUMZ_UI_NAMES:
                raise KeyError(
                    f"UI name mapping not found for key {item} of {enum}.")
            items.append(
                (item.value, SOLLUMZ_UI_NAMES[item], ""))
    return items


class FlagPropertyGroup:
    def get_flag_names(self) -> Sequence[str]:
        return self.flag_names if self.flag_names else self.__annotations__.keys()

    def update_flags_total(self, context):
        # Ensure string can be converted to int
        try:
            int((self.total))
        except ValueError:
            self.total = "0"

        flags = int_to_bool_list(int(self.total), size=self.size)
        for index, flag_name in enumerate(self.get_flag_names()):
            if index >= self.size:
                break

            self[flag_name] = flags[index]

    def update_flag(self, context):
        flags = flag_prop_to_list(self.get_flag_names(), self, size=self.size)
        flags.pop()
        self.total = str(flag_list_to_int(flags))

    # Can be set to a list of strings to override the flags used or their order, otherwise, use the annotations.
    # Useful when the class annotations don't have all the flags (e.g. some flags are defined in base/mixin class)
    flag_names = None

    size = 32

    total: bpy.props.StringProperty(name="Flags", update=update_flags_total, default="0")


time_items = [("0", "12:00 AM", ""),
              ("1", "1:00 AM", ""),
              ("2", "2:00 AM", ""),
              ("3", "3:00 AM", ""),
              ("4", "4:00 AM", ""),
              ("5", "5:00 AM", ""),
              ("6", "6:00 AM", ""),
              ("7", "7:00 AM", ""),
              ("8", "8:00 AM", ""),
              ("9", "9:00 AM", ""),
              ("10", "10:00 AM", ""),
              ("11", "11:00 AM", ""),
              ("12", "12:00 PM", ""),
              ("13", "1:00 PM", ""),
              ("14", "2:00 PM", ""),
              ("15", "3:00 PM", ""),
              ("16", "4:00 PM", ""),
              ("17", "5:00 PM", ""),
              ("18", "6:00 PM", ""),
              ("19", "7:00 PM", ""),
              ("20", "8:00 PM", ""),
              ("21", "9:00 PM", ""),
              ("22", "10:00 PM", ""),
              ("23", "11:00 PM", "")]


class TimeFlagsMixin(FlagPropertyGroup):
    size = 24
    flag_names = [f"hour{i + 1}" for i in range(0, 24)]
    hour1: bpy.props.BoolProperty(name="12:00 AM - 1:00 AM", update=FlagPropertyGroup.update_flag)
    hour2: bpy.props.BoolProperty(name="1:00 AM - 2:00 AM", update=FlagPropertyGroup.update_flag)
    hour3: bpy.props.BoolProperty(name="2:00 AM - 3:00 AM", update=FlagPropertyGroup.update_flag)
    hour4: bpy.props.BoolProperty(name="3:00 AM - 4:00 AM", update=FlagPropertyGroup.update_flag)
    hour5: bpy.props.BoolProperty(name="4:00 AM - 5:00 AM", update=FlagPropertyGroup.update_flag)
    hour6: bpy.props.BoolProperty(name="5:00 AM - 6:00 AM", update=FlagPropertyGroup.update_flag)
    hour7: bpy.props.BoolProperty(name="6:00 AM - 7:00 AM", update=FlagPropertyGroup.update_flag)
    hour8: bpy.props.BoolProperty(name="7:00 AM - 8:00 AM", update=FlagPropertyGroup.update_flag)
    hour9: bpy.props.BoolProperty(name="8:00 AM - 9:00 AM", update=FlagPropertyGroup.update_flag)
    hour10: bpy.props.BoolProperty(name="9:00 AM - 10:00 AM", update=FlagPropertyGroup.update_flag)
    hour11: bpy.props.BoolProperty(name="10:00 AM - 11:00 AM", update=FlagPropertyGroup.update_flag)
    hour12: bpy.props.BoolProperty(name="11:00 AM - 12:00 PM", update=FlagPropertyGroup.update_flag)
    hour13: bpy.props.BoolProperty(name="12:00 PM - 1:00 PM", update=FlagPropertyGroup.update_flag)
    hour14: bpy.props.BoolProperty(name="1:00 PM - 2:00 PM", update=FlagPropertyGroup.update_flag)
    hour15: bpy.props.BoolProperty(name="2:00 PM - 3:00 PM", update=FlagPropertyGroup.update_flag)
    hour16: bpy.props.BoolProperty(name="3:00 PM - 4:00 PM", update=FlagPropertyGroup.update_flag)
    hour17: bpy.props.BoolProperty(name="4:00 PM - 5:00 PM", update=FlagPropertyGroup.update_flag)
    hour18: bpy.props.BoolProperty(name="5:00 PM - 6:00 PM", update=FlagPropertyGroup.update_flag)
    hour19: bpy.props.BoolProperty(name="6:00 PM - 7:00 PM", update=FlagPropertyGroup.update_flag)
    hour20: bpy.props.BoolProperty(name="7:00 PM - 8:00 PM", update=FlagPropertyGroup.update_flag)
    hour21: bpy.props.BoolProperty(name="8:00 PM - 9:00 PM", update=FlagPropertyGroup.update_flag)
    hour22: bpy.props.BoolProperty(name="9:00 PM - 10:00 PM", update=FlagPropertyGroup.update_flag)
    hour23: bpy.props.BoolProperty(name="10:00 PM - 11:00 PM", update=FlagPropertyGroup.update_flag)
    hour24: bpy.props.BoolProperty(name="11:00 PM - 12:00 AM", update=FlagPropertyGroup.update_flag)

    time_flags_start: bpy.props.EnumProperty(items=time_items, name="Time Start")
    time_flags_end: bpy.props.EnumProperty(items=time_items, name="Time End")


class EntityProperties:
    archetype_name: bpy.props.StringProperty(name="Archetype Name")
    flags: bpy.props.IntProperty(name="Flags", default=32)
    guid: bpy.props.FloatProperty(name="GUID")
    parent_index: bpy.props.IntProperty(name="Parent Index", default=-1)
    lod_dist: bpy.props.FloatProperty(name="Lod Distance", default=200)
    child_lod_dist: bpy.props.FloatProperty(name="Child Lod Distance")
    lod_level: bpy.props.EnumProperty(
        items=items_from_enums(EntityLodLevel),
        name="LOD Level",
        default=EntityLodLevel.LODTYPES_DEPTH_ORPHANHD,
        options={"HIDDEN"}
    )
    num_children: bpy.props.IntProperty(name="Number of Children")
    priority_level: bpy.props.EnumProperty(
        items=items_from_enums(EntityPriorityLevel),
        name="Priority Level",
        default=EntityPriorityLevel.PRI_REQUIRED,
        options={"HIDDEN"}
    )
    ambient_occlusion_multiplier: bpy.props.FloatProperty(
        name="Ambient Occlusion Multiplier", default=255)
    artificial_ambient_occlusion: bpy.props.FloatProperty(
        name="Artificial Ambient Occlusion", default=255)
    tint_value: bpy.props.FloatProperty(name="Tint Value")
    blend_age_layer: bpy.props.IntProperty(name="Blend Age Layer", default=255)
    blend_age_dirt: bpy.props.IntProperty(name="Blend Age Dirt", default=255)


class ObjectEntityProperties(bpy.types.PropertyGroup, EntityProperties):
    pass


def updateSceneSollumzGame(self, context):
    context.scene.sollum_shader_game_type = context.scene.sollum_game_type
    context.scene.sollum_collision_material_game_type = context.scene.sollum_game_type

def register():
    bpy.types.Object.sollum_game_type = bpy.props.EnumProperty(
        items=items_from_enums(SollumzGame),
        name="Sollumz Game",
        default=SollumzGame.GTA,
        options={"HIDDEN"}
    )

    bpy.types.Scene.sollum_game_type = bpy.props.EnumProperty(
        items=items_from_enums(SollumzGame),
        name="Sollumz Game",
        default=import_export_current_game(), # to sync with default game in preferences
        options={"HIDDEN"},
        update=updateSceneSollumzGame
    )

    bpy.types.Object.sollum_type = bpy.props.EnumProperty(
        items=items_from_enums(SollumType),
        name="Sollumz Type",
        default=SollumType.NONE,
        options={"HIDDEN"}
    )

    bpy.types.Material.sollum_type = bpy.props.EnumProperty(
        items=items_from_enums(MaterialType),
        name="Sollumz Material Type",
        default=MaterialType.NONE,
        options={"HIDDEN"}
    )

    bpy.types.Material.sollum_game_type = bpy.props.EnumProperty(
        items=items_from_enums(SollumzGame),
        name="Sollumz Game",
        default=SollumzGame.GTA,
        options={"HIDDEN"}
    )

    bpy.types.ShaderNode.is_sollumz = bpy.props.BoolProperty(default=False)

    bpy.types.Object.entity_properties = bpy.props.PointerProperty(
        type=ObjectEntityProperties)

    bpy.types.Scene.vert_paint_color1 = bpy.props.FloatVectorProperty(
        name="Vert Color 1",
        subtype="COLOR_GAMMA",
        default=(1.0, 1.0, 1.0, 1.0),
        min=0,
        max=1,
        size=4
    )

    bpy.types.Scene.vert_paint_color2 = bpy.props.FloatVectorProperty(
        name="Vert Color 2",
        subtype="COLOR_GAMMA",
        default=(0.0, 0.0, 1.0, 1.0),
        min=0,
        max=1,
        size=4
    )

    bpy.types.Scene.vert_paint_color3 = bpy.props.FloatVectorProperty(
        name="Vert Color 3",
        subtype="COLOR_GAMMA",
        default=(0.0, 1.0, 0.0, 1.0),
        min=0,
        max=1,
        size=4
    )

    bpy.types.Scene.vert_paint_color4 = bpy.props.FloatVectorProperty(
        name="Vert Color 4",
        subtype="COLOR_GAMMA",
        default=(1.0, 0.0, 0.0, 1.0),
        min=0,
        max=1,
        size=4
    )

    bpy.types.Scene.vert_paint_color5 = bpy.props.FloatVectorProperty(
        name="Vert Color 5",
        subtype="COLOR_GAMMA",
        default=(1.0, 0.501961, 0.0, 1.0),
        min=0,
        max=1,
        size=4
    )

    bpy.types.Scene.vert_paint_color6 = bpy.props.FloatVectorProperty(
        name="Vert Color 6",
        subtype="COLOR_GAMMA",
        default=(0.0, 0.0, 0.0, 0.0),
        min=0,
        max=1,
        size=4
    )

    bpy.types.Scene.all_sollum_type = bpy.props.EnumProperty(
        items=sorted(items_from_enums(SollumType), key=lambda i: i[0]),
        name="Sollum Types",
        options={"HIDDEN"}
    )

    bpy.types.Scene.sollumz_export_path = bpy.props.StringProperty(
        name="Export Path",
        default="",
        description="The path where files will be exported. If not set, the export dialog will be opened",
        subtype="DIR_PATH",
    )


def unregister():
    del bpy.types.Scene.sollum_game_type
    del bpy.types.Object.sollum_game_type
    del bpy.types.Object.sollum_type
    del bpy.types.Material.sollum_type
    del bpy.types.ShaderNode.is_sollumz
    del bpy.types.Object.entity_properties
    del bpy.types.Scene.vert_paint_color1
    del bpy.types.Scene.vert_paint_color2
    del bpy.types.Scene.vert_paint_color3
    del bpy.types.Scene.vert_paint_color4
    del bpy.types.Scene.vert_paint_color5
    del bpy.types.Scene.vert_paint_color6
    del bpy.types.Scene.all_sollum_type
    del bpy.types.Scene.sollumz_export_path<|MERGE_RESOLUTION|>--- conflicted
+++ resolved
@@ -73,12 +73,8 @@
     SHADER = "sollumz_material_shader",
     SHADER_RDR = "sollumz_material_shader_rdr"
     COLLISION = "sollumz_material_collision"
-<<<<<<< HEAD
     COLLISION_RDR = "sollumz_material_collision_rdr"
-    SHATTER_MAP = "sollumz_material_shard"
-=======
     DEPRECATED__SHATTER_MAP = "sollumz_material_shard"  # unused
->>>>>>> 2ea293eb
 
 
 class LODLevel(str, Enum):
@@ -315,13 +311,9 @@
     MaterialType.NONE: "None",
     MaterialType.SHADER: "Sollumz Material",
     MaterialType.COLLISION: "Sollumz Collision Material",
-<<<<<<< HEAD
-    MaterialType.SHATTER_MAP: "Sollumz Shatter Map",
+    MaterialType.DEPRECATED__SHATTER_MAP: "Sollumz Shatter Map",
     MaterialType.SHADER_RDR: "Sollumz RDR Material",
     MaterialType.COLLISION_RDR: "Sollumz RDR Collision Material",
-=======
-    MaterialType.DEPRECATED__SHATTER_MAP: "Sollumz Shatter Map",
->>>>>>> 2ea293eb
 
     LODLevel.VERYHIGH: "Very High",
     LODLevel.HIGH: "High",
