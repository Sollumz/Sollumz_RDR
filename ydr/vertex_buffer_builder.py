--- conflicted
+++ resolved
@@ -5,13 +5,9 @@
 from numpy.typing import NDArray
 from mathutils import Vector
 from typing import Tuple, Optional
-<<<<<<< HEAD
-from mathutils import Vector
-=======
 from enum import Enum, auto
 
 from ..shared.geometry import tris_normals
->>>>>>> b9c933a1
 from ..tools.meshhelper import (
     flip_uvs,
     get_mesh_used_colors_indices,
@@ -43,11 +39,6 @@
     if not vgroups or not bones:
         return None
 
-<<<<<<< HEAD
-def get_bone_index_by_vgroup(vgroups: bpy.types.VertexGroups, bones: list[bpy.types.Bone]) -> dict[int, int]:
-    """Get vertex group index to bone index mapping. If bone not found, vertex group is mapped to -1."""
-=======
->>>>>>> b9c933a1
     bone_ind_by_name: dict[str, int] = {b.name: i for i, b in enumerate(bones)}
 
     bone_ind_by_vgroup: dict[int, int] = {}
@@ -73,9 +64,14 @@
     return bone_ind_by_vgroup
 
 
-def get_bone_tag_by_vgroup(vgroups: bpy.types.VertexGroups, bones: list[bpy.types.Bone]) -> dict[int, int]:
-    """Get vertex group index to bone tag mapping. If bone not found, vertex group is mapped to -1."""
+def try_get_bone_tag_by_vgroup(obj: bpy.types.Object, armature_obj: bpy.types.Object | None) -> dict[int, int] | None:
+    vgroups = obj.vertex_groups
+    bones = armature_obj.data.bones if armature_obj is not None else None
+    if not vgroups or not bones:
+        return None
+
     bone_tag_by_name: dict[str, int] = {b.name: b.bone_properties.tag for b in bones}
+    unknown_vgroups: list[str] = []
 
     def _tag_for_vgroup(group_name: str) -> int:
         if (tag := bone_tag_by_name.get(group_name, None)) is None:
@@ -85,11 +81,25 @@
                 if tag_str.isdecimal():
                     tag = int(tag_str)
 
+            if tag == -1:
+                unknown_vgroups.append(group_name)
+                tag = 0
+
         return tag
 
-    return {
+    bone_tag_by_vgroup = {
         i: _tag_for_vgroup(group.name) for i, group in enumerate(vgroups)
     }
+
+    if unknown_vgroups:
+        unknown_vgroups_str = ", ".join(unknown_vgroups)
+        logger.warning(
+            f"Object '{obj.name}' has {len(unknown_vgroups)} unknown vertex groups! "
+            "Make sure the following vertex groups exist as bones in the armature "
+            f"'{armature_obj.name}': {unknown_vgroups_str}"
+        )
+
+    return bone_tag_by_vgroup
 
 
 def remove_arr_field(name: str, vertex_arr: NDArray):
@@ -239,13 +249,12 @@
             mesh_attrs["Tangent2"] = Vector((1, 0, 0, 0))
 
         if self._has_weights:
-            
             data = self._get_weights_indices()
 
             mesh_attrs["BlendWeights"] = data[0]
             if current_game() == SollumzGame.RDR:
                 mesh_attrs["BlendWeights1"] = data[2]
-            
+
             mesh_attrs["BlendIndices"] = data[1]
             if current_game() == SollumzGame.RDR:
                 mesh_attrs["BlendIndices1"] = data[3]
@@ -261,7 +270,6 @@
     def _structured_array_from_attrs(self, mesh_attrs: dict[str, NDArray]):
         """Combine ``mesh_attrs`` into single structured array."""
         # Data type for vertex data structured array
-<<<<<<< HEAD
         if current_game() == SollumzGame.GTA:
             struct_dtype = [VertexBuffer.VERT_ATTR_DTYPES[attr_name]
                         for attr_name in mesh_attrs]
@@ -275,15 +283,11 @@
                         item = tuple(item)
                         struct_dtype.append(item)
                         break
-        vertex_arr = np.empty(len(self._vert_inds), dtype=struct_dtype)
-=======
-        struct_dtype = [VertexBuffer.VERT_ATTR_DTYPES[attr_name] for attr_name in mesh_attrs]
 
         if self.domain == VBBuilderDomain.FACE_CORNER:
             vertex_arr = np.empty(len(self.mesh.loops), dtype=struct_dtype)
         elif self.domain == VBBuilderDomain.VERTEX:
             vertex_arr = np.empty(len(self.mesh.vertices), dtype=struct_dtype)
->>>>>>> b9c933a1
 
         for attr_name, arr in mesh_attrs.items():
             vertex_arr[attr_name] = arr
@@ -301,24 +305,22 @@
             return positions
 
     def _get_normals(self):
+        def _process_normals(normals):
+            if current_game() == SollumzGame.RDR:
+                processed_normal = np.zeros((normals.shape[0], 4), dtype=np.float32)
+                processed_normal[:, :3] = normals
+                condition = processed_normal[:, 2] < 0
+                processed_normal[:, 3] = np.where(condition, -1, 0)
+                return processed_normal
+            else:
+                return normals
+
         normals = np.empty(len(self.mesh.loops) * 3, dtype=np.float32)
         self.mesh.loops.foreach_get("normal", normals)
-<<<<<<< HEAD
-
-        if current_game() == SollumzGame.GTA:
-            return np.reshape(normals, (len(self.mesh.loops), 3))
-
-        elif current_game() == SollumzGame.RDR:
-            processed_normal = np.zeros((len(self.mesh.loops), 4), dtype=np.float32)
-            processed_normal[:, :3] = np.reshape(normals, (len(self.mesh.loops), 3))
-            condition = processed_normal[:, 2] < 0
-            processed_normal[:, 3] = np.where(condition, -1, 0)
-            return processed_normal
-=======
         normals = normals.reshape((len(self.mesh.loops), 3))
 
         if self.domain == VBBuilderDomain.FACE_CORNER:
-            return normals
+            return _process_normals(normals)
         elif self.domain == VBBuilderDomain.VERTEX:
             num_verts = len(self.mesh.vertices)
             vertex_normals = np.empty((num_verts, 3), dtype=np.float32)
@@ -328,8 +330,7 @@
                 avg_normal /= np.linalg.norm(avg_normal)
                 vertex_normals[vert_index] = avg_normal
 
-            return vertex_normals
->>>>>>> b9c933a1
+            return _process_normals(vertex_normals)
 
     def _get_weights_indices(self) -> Tuple[NDArray[np.uint32], NDArray[np.uint32]]:
         """Get all BlendWeights and BlendIndices."""
@@ -368,19 +369,18 @@
                     ind_arr[i][j] = grp.group
                 else:
                     break
-        
+
         if current_game() == SollumzGame.GTA:
             weights_arr = self._normalize_weights(weights_arr)
             weights_arr, ind_arr = self._sort_weights_inds(weights_arr, ind_arr)
+
+            weights_arr = self._convert_to_int_range(weights_arr)
+            weights_arr = self._renormalize_converted_weights(weights_arr)
         elif current_game() == SollumzGame.RDR:
             normalized_weights = self._normalize_weights(weights_arr)
             weights_arr, weights_arr2 = np.hsplit(normalized_weights, 2)
             ind_arr, ind_arr2 = np.hsplit(ind_arr, 2)
 
-        if current_game() == SollumzGame.GTA:
-            weights_arr = self._convert_to_int_range(weights_arr)
-            weights_arr = self._renormalize_converted_weights(weights_arr)
-        elif current_game() == SollumzGame.RDR:
             weights_arr = self._convert_to_int_range(weights_arr)
             weights_arr2 = self._convert_to_int_range(weights_arr2)
 
@@ -401,20 +401,7 @@
                 "these vertices."
             )
 
-<<<<<<< HEAD
-        # Return on loop domain
-        if current_game() == SollumzGame.GTA:
-            return [weights_arr[self._vert_inds], ind_arr[self._vert_inds]]
-        elif current_game() == SollumzGame.RDR:
-            return [weights_arr[self._vert_inds], ind_arr[self._vert_inds], weights_arr2[self._vert_inds], ind_arr2[self._vert_inds]]
-=======
-        weights_arr = normalize_weights(weights_arr)
-        weights_arr, ind_arr = self._sort_weights_inds(weights_arr, ind_arr)
-
-        weights_arr = self._convert_to_int_range(weights_arr)
-        weights_arr = self._renormalize_converted_weights(weights_arr)
-
-        if cloth_bind_verts:
+        if current_game() == SollumzGame.GTA and cloth_bind_verts:
             cloth_bind_verts_mask = np.zeros(num_verts, dtype=bool)
             cloth_bind_verts_mask[cloth_bind_verts] = 1
 
@@ -507,12 +494,21 @@
             #
             #     cloth_export_context().diagnostics.mesh_bindings = diag_bindings
 
-        if self.domain == VBBuilderDomain.FACE_CORNER:
-            # Return on loop domain
-            return weights_arr[self._loop_to_vert_inds], ind_arr[self._loop_to_vert_inds]
-        elif self.domain == VBBuilderDomain.VERTEX:
-            return weights_arr, ind_arr
->>>>>>> b9c933a1
+        if current_game() == SollumzGame.GTA:
+            if self.domain == VBBuilderDomain.FACE_CORNER:
+                # Return on loop domain
+                return weights_arr[self._loop_to_vert_inds], ind_arr[self._loop_to_vert_inds]
+            elif self.domain == VBBuilderDomain.VERTEX:
+                return weights_arr, ind_arr
+        elif current_game() == SollumzGame.RDR:
+            if self.domain == VBBuilderDomain.FACE_CORNER:
+                # Return on loop domain
+                return (
+                    weights_arr[self._loop_to_vert_inds], ind_arr[self._loop_to_vert_inds],
+                    weights_arr2[self._loop_to_vert_inds], ind_arr2[self._loop_to_vert_inds],
+                )
+            elif self.domain == VBBuilderDomain.VERTEX:
+                return weights_arr, ind_arr, weights_arr2, ind_arr2
 
     def _get_sorted_vertex_group_elements(self, vertex: bpy.types.MeshVertex) -> list[bpy.types.VertexGroupElement]:
         return get_sorted_vertex_group_elements(vertex, self._bone_by_vgroup)
@@ -610,19 +606,14 @@
         mesh.loops.foreach_get("bitangent_sign", bitangent_signs)
 
         tangents = np.reshape(tangents, (num_loops, 3))
-        
         bitangent_signs = np.reshape(bitangent_signs, (-1, 1))
-<<<<<<< HEAD
+
         if current_game() == SollumzGame.GTA:
-            return np.concatenate((tangents, bitangent_signs), axis=1)
+            tangents_and_sign = np.concatenate((tangents, bitangent_signs), axis=1)
         elif current_game() == SollumzGame.RDR:
-            return np.concatenate((tangents, bitangent_signs * -1), axis=1)
-=======
-
-        tangents_and_sign = np.concatenate((tangents, bitangent_signs), axis=1)
+            tangents_and_sign = np.concatenate((tangents, bitangent_signs * -1), axis=1)
 
         if self.domain == VBBuilderDomain.VERTEX:
             tangents_and_sign = tangents_and_sign[self._vert_to_first_loop]
 
-        return tangents_and_sign
->>>>>>> b9c933a1
+        return tangents_and_sign