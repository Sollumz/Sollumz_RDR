--- conflicted
+++ resolved
@@ -266,7 +266,6 @@
     return armature
 
 
-<<<<<<< HEAD
 def set_rotation_limit(joint, bone):
 
     if bone is None:
@@ -304,10 +303,7 @@
     return bones_with_constraint
 
 
-def drawable_to_obj(drawable, filepath, name, bones_override=None, shader_group=None):
-=======
 def drawable_to_obj(drawable, filepath, name, bones_override=None, materials=None, return_mats=False):
->>>>>>> f6055fc2
 
     if not materials:
         materials = shadergroup_to_materials(drawable.shader_group, filepath)
