import bpy
import os
import traceback
from mathutils import Vector, Quaternion, Matrix
from Sollumz.resources.shader import ShaderManager
from Sollumz.ydr.shader_materials import create_shader
from Sollumz.ybn.ybnimport import composite_to_obj
from Sollumz.sollumz_properties import SOLLUMZ_UI_NAMES, BoundType
from Sollumz.resources.drawable import *
from Sollumz.tools import cats as Cats


def shadergroup_to_materials(shadergroup, filepath):
    shadermanager = ShaderManager()

    materials = []

    texture_folder = os.path.dirname(
        filepath) + "\\" + os.path.basename(filepath)[:-8]
    for shader in shadergroup.shaders:

        material = create_shader(shader.name, shadermanager)

        #################### GETTING ERROR FOR NO REASON #########################
        #material.shader_properties.renderbucket = shader.renderbucket[0]
        ##########################################################################
        material.shader_properties.filename = shader.filename

        embedded_texture_names = []

        for param in shader.parameters:
            for n in material.node_tree.nodes:
                if(isinstance(n, bpy.types.ShaderNodeTexImage)):
                    if(param.name == n.name):
                        texture_path = os.path.join(
                            texture_folder, param.texture_name + ".dds")
                        if(os.path.isfile(texture_path)):
                            img = bpy.data.images.load(
                                texture_path, check_existing=True)
                            n.image = img

                        n.image.name = param.texture_name + ".dds"

                        # assign embedded texture dictionary properties
                        if(shadergroup.texture_dictionary != None):
                            for texture in shadergroup.texture_dictionary:
                                if(texture.name == param.texture_name):
                                    n.texture_properties.embedded = True
                                    format = "sollumz_" + \
                                        texture.format.split("_")[1].lower()
                                    n.texture_properties.format = format
                                    usage = "sollumz_" + texture.usage.lower()
                                    n.texture_properties.usage = usage
                                    n.texture_properties.extra_flags = texture.extra_flags

                                    for prop in dir(n.texture_flags):
                                        for uf in texture.usage_flags:
                                            if(uf.lower() == prop):
                                                setattr(
                                                    n.texture_flags, prop, True)

                        if(param.name == "BumpSampler" and hasattr(n.image, 'colorspace_settings')):
                            n.image.colorspace_settings.name = 'Non-Color'

                elif(isinstance(n, bpy.types.ShaderNodeValue)):
                    if(param.name == n.name[:-2]):
                        key = n.name[-1]
                        if(key == "x"):
                            n.outputs[0].default_value = param.quaternion_x
                        if(key == "y"):
                            n.outputs[0].default_value = param.quaternion_y
                        if(key == "z"):
                            n.outputs[0].default_value = param.quaternion_z
                        if(key == "w"):
                            n.outputs[0].default_value = param.quaternion_w

        materials.append(material)

    return materials


def process_uv(uv):
    u = uv[0]
    v = (uv[1] * -1) + 1.0
    return [u, v]


def create_uv_layer(mesh, num, texcoords):
    mesh.uv_layers.new()
    uv_layer = mesh.uv_layers[num]
    for i in range(len(uv_layer.data)):
        uv = process_uv(texcoords[mesh.loops[i].vertex_index])
        uv_layer.data[i].uv = uv


def create_vertexcolor_layer(mesh, num, colors):
    mesh.vertex_colors.new(name="Vertex Colors " + str(num))
    color_layer = mesh.vertex_colors[num]
    for i in range(len(color_layer.data)):
        rgba = colors[mesh.loops[i].vertex_index]
        color_layer.data[i].color = rgba


def geometry_to_obj(geometry, bones=None, name=None):

    vertices = []
    faces = []
    normals = []
    texcoords0 = []
    texcoords1 = []
    texcoords2 = []
    texcoords3 = []
    texcoords4 = []
    texcoords5 = []
    texcoords6 = []
    texcoords7 = []
    colors0 = []
    colors1 = []
    blendweights = []
    blendindices = []

    data = geometry.vertex_buffer.data_to_vertices()
    for v in data:
        vertices.append(v.position)
        normals.append(v.normal)

        if(v.texcoord0 != None):
            texcoords0.append(v.texcoord0)
        if(v.texcoord1 != None):
            texcoords1.append(v.texcoord1)
        if(v.texcoord2 != None):
            texcoords2.append(v.texcoord2)
        if(v.texcoord3 != None):
            texcoords3.append(v.texcoord3)
        if(v.texcoord4 != None):
            texcoords4.append(v.texcoord4)
        if(v.texcoord5 != None):
            texcoords5.append(v.texcoord5)
        if(v.texcoord6 != None):
            texcoords6.append(v.texcoord6)
        if(v.texcoord7 != None):
            texcoords7.append(v.texcoord7)

        if(v.colors0 != None):
            colors0.append(v.colors0)
        if(v.colors1 != None):
            colors1.append(v.colors1)

        # if(v.blendweights != None):
        #     blendweights.append(v.blendweights)
        # if(v.blendindices != None):
        #     blendindices.append(v.blendindices)

    faces = geometry.index_buffer.data_to_indices()

    mesh = bpy.data.meshes.new("Geometry")
    mesh.from_pydata(vertices, [], faces)
    mesh.create_normals_split()
    mesh.validate(clean_customdata=False)
    polygon_count = len(mesh.polygons)
    mesh.polygons.foreach_set("use_smooth", [True] * polygon_count)
    # maybe normals_split_custom_set_from_vertices(self.normals) is better?
    if data[0].normal is not None:
        normals_fixed = []
        for l in mesh.loops:
            normals_fixed.append(data[l.vertex_index].normal)

        mesh.normals_split_custom_set(normals_fixed)

    mesh.use_auto_smooth = True

    # set uvs
    uv_layer_count = 0
    if(len(texcoords0) > 0):
        create_uv_layer(mesh, uv_layer_count, texcoords0)
        uv_layer_count += 1
    if(len(texcoords1) > 0):
        create_uv_layer(mesh, uv_layer_count, texcoords1)
        uv_layer_count += 1
    if(len(texcoords2) > 0):
        create_uv_layer(mesh, uv_layer_count, texcoords2)
        uv_layer_count += 1
    if(len(texcoords3) > 0):
        create_uv_layer(mesh, uv_layer_count, texcoords3)
        uv_layer_count += 1
    if(len(texcoords4) > 0):
        create_uv_layer(mesh, uv_layer_count, texcoords4)
        uv_layer_count += 1
    if(len(texcoords5) > 0):
        create_uv_layer(mesh, uv_layer_count, texcoords5)
        uv_layer_count += 1
    if(len(texcoords6) > 0):
        create_uv_layer(mesh, uv_layer_count, texcoords6)
        uv_layer_count += 1
    if(len(texcoords7) > 0):
        create_uv_layer(mesh, uv_layer_count, texcoords7)
        uv_layer_count += 1

    # set vertex colors
    if(len(colors0) > 0):
        create_vertexcolor_layer(mesh, 0, colors0)
    if(len(colors1) > 0):
        create_vertexcolor_layer(mesh, 1, colors1)

    # set tangents - .tangent is read only so can't set them
    # for poly in mesh.polygons:
        # for idx in poly.loop_indicies:
        #mesh.loops[i].tangent = tangents[i]

    obj = bpy.data.objects.new(name + "_mesh", mesh)

    # load weights
    if (bones != None and len(bones) > 0 and data[0].blendweights is not None and len(data) > 0):
        num = max(256, len(bones))
        for i in range(num):
            if (i < len(bones)):
                obj.vertex_groups.new(name=bones[i].name)
            else:
                obj.vertex_groups.new(name="UNKNOWN_BONE." + str(i))

        for vertex_idx, vertex in enumerate(data):
            for i in range(0, 4):
                weight = vertex.blendweights[i] / 255
                index = vertex.blendindices[i]
                if (weight > 0.0):
                    obj.vertex_groups[index].add([vertex_idx], weight, "ADD")

        Cats.remove_unused_vertex_groups_of_mesh(obj)

    return obj


def drawable_model_to_obj(model, materials, name, lodlevel, bones=None):
    dobj = bpy.data.objects.new("Drawable Model", None)
    dobj.sollum_type = "sollumz_drawable_model"
    dobj.drawable_model_properties.sollum_lod = "sollumz_" + lodlevel
    dobj.drawable_model_properties.render_mask = model.render_mask
    dobj.drawable_model_properties.flags = model.flags

    for geo in model.geometries:
        geo_obj = geometry_to_obj(geo, bones=bones, name=name)
        geo_obj.sollum_type = "sollumz_geometry"
        geo_obj.data.materials.append(materials[geo.shader_index])
        geo_obj.parent = dobj
        bpy.context.collection.objects.link(geo_obj)

    bpy.context.collection.objects.link(dobj)

    return dobj


def bone_to_obj(bone, armature):

    if armature is None:
        return None

    # bpy.context.view_layer.objects.active = armature
    edit_bone = armature.data.edit_bones.new(bone.name)
    if bone.parent_index != -1:
        edit_bone.parent = armature.data.edit_bones[bone.parent_index]

    # https://github.com/LendoK/Blender_GTA_V_model_importer/blob/master/importer.py
    mat_rot = bone.rotation.to_matrix().to_4x4()
    mat_loc = Matrix.Translation(bone.translation)
    mat_sca = Matrix.Scale(1, 4, bone.scale)

    edit_bone.head = (0, 0, 0)
    edit_bone.tail = (0, 0.05, 0)
    edit_bone.matrix = mat_loc @ mat_rot @ mat_sca
    if edit_bone.parent != None:
        edit_bone.matrix = edit_bone.parent.matrix @ edit_bone.matrix

    return bone.name


def set_bone_properties(bone, armature):

    bl_bone = armature.pose.bones[bone.name].bone
    bl_bone.bone_properties.tag = bone.tag
    # LimitRotation and Unk0 have their special meanings, can be deduced if needed when exporting
    flags_restricted = set(["LimitRotation", "Unk0"])
    for _flag in bone.flags:
        if (_flag in flags_restricted):
            continue

        flag = bl_bone.bone_properties.flags.add()
        flag.name = _flag


def skeleton_to_obj(skeleton, armature):

    if skeleton is None:
        return None

    bpy.context.view_layer.objects.active = armature
    bones = skeleton.bones
    bpy.ops.object.mode_set(mode='EDIT')

    for bone in bones:
        bone_to_obj(bone, armature)

    bpy.ops.object.mode_set(mode='OBJECT')

    for bone in bones:
        set_bone_properties(bone, armature)

    return armature


def drawable_to_obj(drawable, filepath, name, bones_override=None, shader_group=None):

    if shader_group:
        drawable.shader_group = shader_group

    materials = shadergroup_to_materials(drawable.shader_group, filepath)

    obj = None
    if len(drawable.skeleton.bones) > 0:
        skel = bpy.data.armatures.new(name + ".skel")
        obj = bpy.data.objects.new(name, skel)
    else:
        obj = bpy.data.objects.new(name, None)

    obj.sollum_type = "sollumz_drawable"
    obj.drawable_properties.lod_dist_high = drawable.lod_dist_high
    obj.drawable_properties.lod_dist_med = drawable.lod_dist_med
    obj.drawable_properties.lod_dist_low = drawable.lod_dist_low
    obj.drawable_properties.lod_dist_vlow = drawable.lod_dist_vlow

    bpy.context.collection.objects.link(obj)
    bpy.context.view_layer.objects.active = obj

    bones = None
    if len(drawable.skeleton.bones) > 0:
        bones = drawable.skeleton.bones
        skeleton_to_obj(drawable.skeleton, obj)

    if bones_override is not None:
        bones = bones_override

<<<<<<< HEAD
    if(len(drawable.bound.children) > 0):
        bobj = composite_to_obj(drawable.bound, SOLLUMZ_UI_NAMES[BoundType.COMPOSITE], True)
        bobj.parent = obj
=======
    if(drawable.bound != None):
        bobj = composite_to_obj(
            drawable.bound, SOLLUMZ_UI_NAMES[BoundType.COMPOSITE], True)
    bobj.parent = obj
>>>>>>> 7af807a8

    for model in drawable.drawable_models_high:
        dobj = drawable_model_to_obj(
            model, materials, drawable.name, "high", bones=bones)
        dobj.parent = obj

    for model in drawable.drawable_models_med:
        dobj = drawable_model_to_obj(
            model, materials, drawable.name, "medium", bones=bones)
        dobj.parent = obj

    for model in drawable.drawable_models_low:
        dobj = drawable_model_to_obj(
            model, materials, drawable.name, "low", bones=bones)
        dobj.parent = obj

    for model in drawable.drawable_models_vlow:
        dobj = drawable_model_to_obj(
            model, materials, drawable.name, "verylow", bones=bones)
        dobj.parent = obj

    for model in obj.children:
        if model.sollum_type != "sollumz_drawable_model":
            continue

        for geo in model.children:
            if geo.sollum_type != "sollumz_geometry":
                continue

            mod = geo.modifiers.new("Armature", 'ARMATURE')
            mod.object = obj

    return obj<|MERGE_RESOLUTION|>--- conflicted
+++ resolved
@@ -337,18 +337,11 @@
 
     if bones_override is not None:
         bones = bones_override
-
-<<<<<<< HEAD
+        
     if(len(drawable.bound.children) > 0):
         bobj = composite_to_obj(drawable.bound, SOLLUMZ_UI_NAMES[BoundType.COMPOSITE], True)
         bobj.parent = obj
-=======
-    if(drawable.bound != None):
-        bobj = composite_to_obj(
-            drawable.bound, SOLLUMZ_UI_NAMES[BoundType.COMPOSITE], True)
-    bobj.parent = obj
->>>>>>> 7af807a8
-
+        
     for model in drawable.drawable_models_high:
         dobj = drawable_model_to_obj(
             model, materials, drawable.name, "high", bones=bones)
