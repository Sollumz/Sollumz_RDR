--- conflicted
+++ resolved
@@ -298,26 +298,19 @@
 def shader_item_to_material(shader: Shader, shader_group: ShaderGroup, filepath: str):
     texture_folder = Path(os.path.dirname(filepath) + "\\" + os.path.basename(filepath)[:-8])
 
-
-
-<<<<<<< HEAD
-=======
-    # Fix for importing gen9 assets using ped_decal_exp shader. Gen9 doesn't have preset files so CW just appends
-    # .sps to the shader name, which most of the time is correct, but for ped_decal_exp the preset file was
-    # ped_decal_expensive.sps and that's what we have in our shader definitions. Normalize the naming here.
-    if filename == "hash_1A87324E" or filename == "ped_decal_exp.sps":
-        filename = "ped_decal_expensive.sps"
-
-    material = create_shader(filename)
-    material.shader_properties.renderbucket = RenderBucket(shader.render_bucket).name
->>>>>>> 26cdda61
-
     material = None
     hasTint = False
     if current_game() == SollumzGame.GTA:
         filename = shader.filename
         if not filename:
             filename = f"{shader.name}.sps"
+
+        # Fix for importing gen9 assets using ped_decal_exp shader. Gen9 doesn't have preset files so CW just appends
+        # .sps to the shader name, which most of the time is correct, but for ped_decal_exp the preset file was
+        # ped_decal_expensive.sps and that's what we have in our shader definitions. Normalize the naming here.
+        if filename == "hash_1A87324E" or filename == "ped_decal_exp.sps":
+            filename = "ped_decal_expensive.sps"
+
         material = create_shader(filename, current_game())
         material.shader_properties.renderbucket = RenderBucket(shader.render_bucket).name
     elif current_game() == SollumzGame.RDR:
