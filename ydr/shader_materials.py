--- conflicted
+++ resolved
@@ -576,13 +576,9 @@
 
     mat = in_place_material or bpy.data.materials.new(material_name)
     mat.sollum_type = MaterialType.SHADER
-<<<<<<< HEAD
     mat.sollum_game_type = game
-    mat.use_nodes = True
-=======
     if bpy.app.version < (5, 0, 0):
         mat.use_nodes = True
->>>>>>> 6b8ceffa
     mat.shader_properties.name = base_name
     mat.shader_properties.filename = filename
     if game == SollumzGame.GTA:
