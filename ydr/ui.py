import bpy
from bpy.types import (
    Context
)
from bpy.props import (
    BoolProperty
)
import os
from .operators import (
    cloths as cloth_ops,
    cables as cable_ops,
    drawables as drw_ops,
    lights as light_ops,
    materials as mat_ops,
)
<<<<<<< HEAD
from .shader_materials import shadermats, rdr_shadermats
from .cable import is_cable_mesh
=======
from .shader_materials import shadermats
from .cable import CableAttr, is_cable_mesh
>>>>>>> 78653a2a
from .cloth import ClothAttr
from .cloth_char import cloth_char_find_mesh_objects
from .cloth_diagnostics import cloth_last_export_contexts
from ..cwxml.shader import ShaderManager
from ..sollumz_ui import SOLLUMZ_PT_OBJECT_PANEL, SOLLUMZ_PT_MAT_PANEL
from ..sollumz_properties import SollumType, MaterialType, LightType, SOLLUMZ_UI_NAMES, SollumzGame
from ..cwxml.shader import ShaderManager
from ..sollumz_ui import FlagsPanel, TimeFlagsPanel
from ..sollumz_helper import find_sollumz_parent
from ..sollumz_preferences import get_addon_preferences
from ..icons import icon_manager
from ..shared.shader_nodes import SzShaderNodeParameter
from ..tools.meshhelper import (
    get_uv_map_name,
    get_color_attr_name,
    get_mesh_used_texcoords_indices,
    get_mesh_used_colors_indices,
)


class SOLLUMZ_PT_DRAWABLE_PANEL(bpy.types.Panel):
    bl_label = "Drawable Properties"
    bl_idname = "SOLLUMZ_PT_DRAWABLE_PANEL"
    bl_space_type = "PROPERTIES"
    bl_region_type = "WINDOW"
    bl_options = {"HIDE_HEADER"}
    bl_parent_id = SOLLUMZ_PT_OBJECT_PANEL.bl_idname

    @classmethod
    def poll(cls, context):
        return context.active_object is not None and context.active_object.sollum_type == SollumType.DRAWABLE

    def draw(self, context):
        layout = self.layout
        obj = context.active_object
        drawable_props = obj.drawable_properties

        col = layout.column(align=True)
        col.use_property_decorate = False
        col.use_property_split = True

        col.prop(drawable_props, "lod_dist_high", text="Lod Distance High")
        col.prop(drawable_props, "lod_dist_med", text="Med")
        col.prop(drawable_props, "lod_dist_low", text="Low")
        col.prop(drawable_props, "lod_dist_vlow", text="Vlow")

        if obj.sollum_game_type == SollumzGame.RDR and obj.type == "ARMATURE":
            col.prop(drawable_props, "unknown_24")
            col.prop(drawable_props, "unknown_60")
            col.prop(drawable_props, "parent_bone_tag")

        if obj.sollum_game_type == SollumzGame.RDR and obj.type == "ARMATURE":
            col.prop(drawable_props, "unknown_24")
            col.prop(drawable_props, "unknown_60")
            col.prop(drawable_props, "parent_bone_tag")

        col.separator()

        col.operator("sollumz.order_shaders", icon="MATERIAL")


class SOLLUMZ_UL_SHADER_ORDER_LIST(bpy.types.UIList):
    bl_idname = "SOLLUMZ_UL_SHADER_ORDER_LIST"

    def draw_item(
        self, context, layout, data, item, icon, active_data, active_propname, index
    ):
        row = layout.row()
        col = row.column()
        col.label(text=f"{item.index}: {item.name}", icon="MATERIAL")

        col = row.column()
        col.enabled = False
        col.label(text=item.filename)

    def draw_filter(self, context, layout):
        ...

    def filter_items(self, context, data, propname):
        items = getattr(data, propname)

        ordered = [item.index for item in items]
        filtered = [self.bitflag_filter_item] * len(items)

        return filtered, ordered


class SOLLUMZ_PT_CHAR_CLOTH_PANEL(bpy.types.Panel):
    bl_label = "Character Cloth"
    bl_idname = "SOLLUMZ_PT_CHAR_CLOTH_PANEL"
    bl_space_type = "PROPERTIES"
    bl_region_type = "WINDOW"
    bl_context = "object"
    bl_options = {"DEFAULT_CLOSED"}
    bl_parent_id = SOLLUMZ_PT_DRAWABLE_PANEL.bl_idname
    bl_order = 1

    @property
    def has_cloth(self) -> bool:
        obj = bpy.context.view_layer.objects.active
        cloth_objs = cloth_char_find_mesh_objects(obj, silent=True)
        return bool(cloth_objs)

    def draw(self, context):
        layout = self.layout
        layout.use_property_split = True
        layout.use_property_decorate = False

        obj = context.view_layer.objects.active
        cloth_props = obj.drawable_properties.char_cloth

        has_cloth = self.has_cloth
        if not has_cloth:
            layout.label(text="No character cloth in the active drawable.", icon="ERROR")
        col = layout.column()
        col.active = has_cloth
        col.prop(cloth_props, "weight")
        col.prop(cloth_props, "num_pin_radius_sets")
        # These properties seem to be overwritten at runtime, so they won't have any effect
        # col.prop(cloth_props, "pin_radius_scale")
        # col.prop(cloth_props, "pin_radius_threshold")
        # col.prop(cloth_props, "wind_scale")


class SOLLUMZ_PT_DRAWABLE_MODEL_PANEL(bpy.types.Panel):
    bl_label = "LOD Properties"
    bl_idname = "SOLLUMZ_PT_DRAWABLE_MODEL_PANEL"
    bl_space_type = "PROPERTIES"
    bl_region_type = "WINDOW"
    bl_options = {"DEFAULT_CLOSED"}
    bl_parent_id = SOLLUMZ_PT_OBJECT_PANEL.bl_idname

    @classmethod
    def poll(cls, context):
        obj = context.active_object

        if obj is None:
            return False

        sollumz_parent = find_sollumz_parent(obj, parent_type=SollumType.DRAWABLE)

        return obj.sollum_type == SollumType.DRAWABLE_MODEL and obj.type == "MESH" and sollumz_parent is not None

    def draw(self, context):
        layout = self.layout
        layout.use_property_decorate = False
        layout.use_property_split = True

        obj = context.active_object
        active_lod_level = obj.sz_lods.active_lod_level
        mesh = obj.data
        sollumz_parent = find_sollumz_parent(obj, parent_type=SollumType.DRAWABLE)

        model_props = mesh.drawable_model_properties

        col = layout.column()
        col.alignment = "RIGHT"
        col.enabled = False

        is_skinned_model = obj.vertex_groups and sollumz_parent is not None and not obj.sollumz_is_physics_child_mesh

        # All skinned objects (objects with vertex groups) go in the same drawable model
        if is_skinned_model:
            model_props = sollumz_parent.skinned_model_properties.get_lod(active_lod_level)

            col.label(text=f"Active LOD: {SOLLUMZ_UI_NAMES[active_lod_level]} (Skinned)")
        else:
            col.label(text=f"Active LOD: {SOLLUMZ_UI_NAMES[active_lod_level]}")

        col.separator()

        layout.prop(model_props, "render_mask")


class SOLLUMZ_UL_SHADER_MATERIALS_LIST(bpy.types.UIList):
    bl_idname = "SOLLUMZ_UL_SHADER_MATERIALS_LIST"

    use_filter_favorites: BoolProperty(name="Filter Favorites")

    def draw_item(
        self, context, layout, data, item, icon, active_data, active_propname, index
    ):
        if item.game == SollumzGame.RDR:
            name = rdr_shadermats[item.index].ui_name
        else:
            name = shadermats[item.index].ui_name

        # If the object is selected
        row = layout.row()
        row.label(text=name, icon="SHADING_TEXTURE")
        favorite_icon = "SOLO_ON" if item.favorite else "SOLO_OFF"
        row.prop(item, "favorite", text="", toggle=True, emboss=False, icon=favorite_icon)

    def draw_filter(self, context, layout):
        row = layout.row()

        subrow = row.row(align=True)
        subrow.prop(self, "filter_name", text="")
        subrow.prop(self, "use_filter_invert", text="", toggle=True, icon="ARROW_LEFTRIGHT")

        subrow = row.row(align=True)
        subrow.prop(self, "use_filter_sort_alpha", text="", toggle=True, icon="SORTALPHA")
        icon = "SORT_DESC" if self.use_filter_sort_reverse else "SORT_ASC"
        subrow.prop(self, "use_filter_sort_reverse", text="", toggle=True, icon=icon)

        subrow = row.row(align=True)
        subrow.prop(self, "use_filter_favorites", text="", toggle=True, icon="SOLO_ON")

    def filter_items(self, context, data, propname):
        shader_materials = getattr(data, propname)
        helper_funcs = bpy.types.UI_UL_list

        # Default return values.
        flt_flags = []
        flt_neworder = []

        # Filtering by name
        if self.filter_name:
            filter_name = self.filter_name.replace(" ", "").replace("_", "")
            flt_flags = helper_funcs.filter_items_by_name(
                filter_name, self.bitflag_filter_item, shader_materials, "search_name",
                reverse=self.use_filter_sort_reverse
            )

        # Filter favorites.
        if self.use_filter_favorites:
            if not flt_flags:
                flt_flags = [self.bitflag_filter_item] * len(shader_materials)

            # NOTE: shader_material.favorite is O(n) where n is the number of favorite shaders. The user probably won't
            # have more than 20-30 favorites so this shouldn't be a problem. Also tested by setting all shaders as
            # favorite and didn't notice any major lag in the UI.
            # If there starts to be noticeable performance drops, we could cache the list of favorite shaders in a set.
            for idx, shader_material in enumerate(shader_materials):
                if not shader_material.favorite:
                    flt_flags[idx] &= ~self.bitflag_filter_item

        # Reorder by name or average weight.
        if self.use_filter_sort_alpha:
            flt_neworder = helper_funcs.sort_items_by_name(shader_materials, "search_name")

        return flt_flags, flt_neworder


class SOLLUMZ_PT_LIGHT_PANEL(bpy.types.Panel):
    bl_label = "Sollumz"
    bl_idname = "SOLLUMZ_PT_LIGHT_PANEL"
    bl_space_type = "PROPERTIES"
    bl_region_type = "WINDOW"
    bl_context = "data"
    bl_options = {"DEFAULT_CLOSED"}

    @classmethod
    def poll(cls, context):
        return context.light and context.active_object is not None

    def draw_header(self, context):
        icon_manager.icon_label("sollumz_icon", self)

    def draw(self, context):
        layout = self.layout
        layout.use_property_split = True

        aobj = context.active_object

        if aobj.sollum_type != SollumType.LIGHT:
            row = layout.row()
            row.prop(aobj, "sollum_type")
            layout.label(text="No Sollumz light in the scene selected.", icon="ERROR")
            return

        light = context.light

        row = layout.row()
        row.enabled = light.sollum_type != LightType.NONE
        row.prop(light, "sollum_type")

        if light.sollum_type != LightType.NONE:
            layout.separator()

            light_props = light.light_properties

            box = layout.box()
            box.label(text="General Properties")
            box.prop(light, "color")
            box.prop(light_props, "intensity")
            box.prop(light_props, "falloff")
            box.prop(light_props, "falloff_exponent")
            box.prop(light_props, "shadow_near_clip")

            # Extra Properties
            match light.sollum_type:
                case LightType.SPOT:
                    box = layout.box()
                    box.label(text="Spot Properties")
                    box.prop(light_props, "cone_outer_angle")
                    box.prop(light_props, "cone_inner_angle")
                case LightType.CAPSULE:
                    box = layout.box()
                    box.label(text="Capsule Properties")
                    box.prop(light_props, "extent", index=0)

            # Misc Properties
            box = layout.box()
            box.label(text="Misc Properties")
            box.prop(light_props, "light_hash")
            # box.prop(light.light_properties, "group_id") # this property is unused
            box.prop(light_props, "projected_texture_hash")
            box.prop(light_props, "flashiness")

            # Volume properties
            box = layout.box()
            box.label(text="Volume Properties", icon="MOD_EXPLODE")
            box.prop(light_props, "volume_intensity")
            box.prop(light_props, "volume_size_scale")
            box.prop(light_props, "volume_outer_color")
            box.prop(light_props, "volume_outer_intensity")
            box.prop(light_props, "volume_outer_exponent")

            # Distance properties
            box = layout.box()
            box.label(text="Distance Properties", icon="DRIVER_DISTANCE")
            box.prop(light_props, "light_fade_distance")
            box.prop(light_props, "shadow_fade_distance")
            box.prop(light_props, "specular_fade_distance")
            box.prop(light_props, "volumetric_fade_distance")

            # Culling Plane
            box = layout.box()
            row = box.row()
            row.use_property_split = False
            row.use_property_decorate = False
            row.prop(light.light_flags, "enable_culling_plane", text="")
            row.label(text="Culling Plane")
            col = box.column()
            col.active = light.light_flags.enable_culling_plane
            col.prop(light_props, "culling_plane_normal", text="Normal")
            col.prop(light_props, "culling_plane_offset", text="Offset")

            # Corona Properties
            box = layout.box()
            box.label(text="Corona Properties", icon="LIGHT_SUN")
            box.prop(light_props, "corona_size")
            box.prop(light_props, "corona_intensity")
            box.prop(light_props, "corona_z_bias")

            # Advanced Properties
            box = layout.box()
            box.label(text="Advanced Properties", icon="TOOL_SETTINGS")
            box.prop(light_props, "shadow_blur")


class SOLLUMZ_PT_LIGHT_TIME_FLAGS_PANEL(TimeFlagsPanel, bpy.types.Panel):
    bl_idname = "SOLLUMZ_PT_LIGHT_TIME_FLAGS_PANEL"
    bl_space_type = "PROPERTIES"
    bl_region_type = "WINDOW"
    bl_context = "data"
    bl_parent_id = SOLLUMZ_PT_LIGHT_PANEL.bl_idname
    select_operator = "sollumz.light_time_flags_select_range"
    clear_operator = "sollumz.light_time_flags_clear"

    @classmethod
    def poll(self, context):
        obj = context.active_object
        return obj is not None and obj.type == "LIGHT" and obj.sollum_type == SollumType.LIGHT

    def get_flags(self, context):
        light = context.light
        return light.time_flags


class SOLLUMZ_PT_LIGHT_FLAGS_PANEL(FlagsPanel, bpy.types.Panel):
    bl_label = "Flags"
    bl_idname = "SOLLUMZ_PT_LIGHT_FLAGS_PANEL"
    bl_space_type = "PROPERTIES"
    bl_region_type = "WINDOW"
    bl_context = "data"
    bl_parent_id = SOLLUMZ_PT_LIGHT_PANEL.bl_idname

    @classmethod
    def poll(self, context):
        obj = context.active_object
        return obj is not None and obj.type == "LIGHT" and obj.sollum_type == SollumType.LIGHT

    def get_flags(self, context):
        light = context.light
        return light.light_flags


class SOLLUMZ_PT_DRAWABLE_TOOL_PANEL(bpy.types.Panel):
    bl_label = "Drawables"
    bl_idname = "SOLLUMZ_PT_DRAWABLE_TOOL_PANEL"
    bl_category = "Sollumz Tools"
    bl_space_type = "VIEW_3D"
    bl_region_type = "UI"
    bl_options = {"DEFAULT_CLOSED"}
    bl_order = 1

    def draw_header(self, context):
        # Example property to display a checkbox, can be anything
        self.layout.label(text="", icon="MESH_CUBE")

    def draw(self, context):
        pass


class SOLLUMZ_PT_SHADER_TOOLS_PANEL(bpy.types.Panel):
    bl_label = "Shader Tools"
    bl_idname = "SOLLUMZ_PT_SHADER_TOOLS_PANEL"
    bl_category = "Sollumz Tools"
    bl_space_type = "VIEW_3D"
    bl_region_type = "UI"
    bl_options = {"DEFAULT_CLOSED"}
    bl_parent_id = SOLLUMZ_PT_DRAWABLE_TOOL_PANEL.bl_idname

    bl_order = 1

    def draw_header(self, context):
        self.layout.label(text="", icon="TOOL_SETTINGS")

    def draw(self, context):
        wm = context.window_manager
        layout = self.layout
        layout.label(text="Create")
        layout.template_list(
            SOLLUMZ_UL_SHADER_MATERIALS_LIST.bl_idname, "",
            wm, "sz_shader_materials", wm, "sz_shader_material_index"
        )
        row = layout.row()
        op = row.operator(mat_ops.SOLLUMZ_OT_create_shader_material.bl_idname)
        op.shader_index = wm.sz_shader_material_index
        grid = layout.grid_flow(align=True)
        grid.operator(mat_ops.SOLLUMZ_OT_convert_material_to_selected.bl_idname,
                      text="Convert Active Material", icon="FILE_REFRESH")
        grid.operator(mat_ops.SOLLUMZ_OT_convert_allmaterials_to_selected.bl_idname, text="Convert All Materials")

        layout.separator()
        layout.label(text="Tools")

        row = layout.row()
        row.operator(mat_ops.SOLLUMZ_OT_auto_convert_materials.bl_idname, text="Auto Convert", icon="FILE_REFRESH")
        grid = layout.grid_flow(align=True)
        grid.operator(mat_ops.SOLLUMZ_OT_set_all_textures_embedded.bl_idname, icon="TEXTURE")
        grid.operator(mat_ops.SOLLUMZ_OT_remove_all_textures_embedded.bl_idname)
        grid = layout.grid_flow(align=True)
        grid.operator(mat_ops.SOLLUMZ_OT_set_all_materials_embedded.bl_idname, icon="MATERIAL")
        grid.operator(mat_ops.SOLLUMZ_OT_unset_all_materials_embedded.bl_idname)
        grid = layout.grid_flow(align=True)
        row.operator(mat_ops.SOLLUMZ_OT_update_tinted_shader_graph.bl_idname, icon="NODETREE")


class SOLLUMZ_PT_CREATE_DRAWABLE_PANEL(bpy.types.Panel):
    bl_label = "Create Drawable Objects"
    bl_idname = "SOLLUMZ_PT_CREATE_DRAWABLE_PANEL"
    bl_category = "Sollumz Tools"
    bl_space_type = "VIEW_3D"
    bl_region_type = "UI"
    bl_options = {"DEFAULT_CLOSED"}
    bl_parent_id = SOLLUMZ_PT_DRAWABLE_TOOL_PANEL.bl_idname

    bl_order = 0

    def draw_header(self, context):
        self.layout.label(text="", icon="CUBE")

    def draw(self, context):
        layout = self.layout

        layout.label(text="Convert", icon="FILE_REFRESH")

        row = layout.row()
        row.operator(drw_ops.SOLLUMZ_OT_convert_to_drawable_model.bl_idname, icon="MESH_DATA")

        row = layout.row()
        row.operator(drw_ops.SOLLUMZ_OT_convert_to_drawable.bl_idname, icon="OUTLINER_OB_MESH")
        row = layout.row()
        row.prop(context.scene, "create_seperate_drawables")
        row.prop(context.scene, "auto_create_embedded_col")
        row.prop(context.scene, "center_drawable_to_selection")

        layout.separator(factor=2)

        layout.label(text="Create", icon="ADD")

        row = layout.row(align=True)
        row.operator(drw_ops.SOLLUMZ_OT_create_drawable.bl_idname, icon="OUTLINER_OB_MESH")
        row.operator(drw_ops.SOLLUMZ_OT_create_drawable_dict.bl_idname, icon="TEXT")


class SOLLUMZ_PT_CREATE_LIGHT_PANEL(bpy.types.Panel):
    bl_label = "Light Tools"
    bl_idname = "SOLLUMZ_PT_CREATE_LIGHT_PANEL"
    bl_category = "Sollumz Tools"
    bl_space_type = "VIEW_3D"
    bl_region_type = "UI"
    bl_options = {"DEFAULT_CLOSED"}
    bl_parent_id = SOLLUMZ_PT_DRAWABLE_TOOL_PANEL.bl_idname

    bl_order = 4

    def draw_header(self, context):
        self.layout.label(text="", icon="LIGHT")

    def draw(self, context):
        layout = self.layout

        row = layout.row()
        row.template_list(SOLLUMZ_UL_LIGHT_PRESET_LIST.bl_idname, "light_presets",
                          context.window_manager, "sz_light_presets", context.window_manager, "sz_light_preset_index")
        col = row.column(align=True)
        col.operator(light_ops.SOLLUMZ_OT_save_light_preset.bl_idname, text="", icon="ADD")
        col.operator(light_ops.SOLLUMZ_OT_delete_light_preset.bl_idname, text="", icon="REMOVE")
        col.separator()
        col.menu(SOLLUMZ_MT_light_presets_context_menu.bl_idname, icon="DOWNARROW_HLT", text="")

        row = layout.row()
        row.operator(light_ops.SOLLUMZ_OT_load_light_preset.bl_idname, icon='CHECKMARK')

        layout.separator()
        row = layout.row(align=True)
        row.operator(light_ops.SOLLUMZ_OT_create_light.bl_idname)
        row.prop(context.scene, "create_light_type", text="")


class SOLLUMZ_MT_light_presets_context_menu(bpy.types.Menu):
    bl_label = "Light Presets Specials"
    bl_idname = "SOLLUMZ_MT_light_presets_context_menu"

    def draw(self, _context):
        layout = self.layout

        from .properties import get_light_presets_path
        path = get_light_presets_path()
        layout.enabled = os.path.exists(path)
        layout.operator("wm.path_open", text="Open Presets File").filepath = path


class SOLLUMZ_UL_LIGHT_PRESET_LIST(bpy.types.UIList):
    bl_idname = "SOLLUMZ_UL_LIGHT_PRESET_LIST"

    def draw_item(
        self, context, layout, data, item, icon, active_data, active_propname, index
    ):
        row = layout.row()
        row.label(text=item.name, icon="BOOKMARKS")


class SOLLUMZ_PT_SHADER_PRESET_PANEL(bpy.types.Panel):
    bl_label = "Shader Presets"
    bl_idname = "SOLLUMZ_PT_SHADER_PRESET_PANEL"
    bl_category = "Sollumz Tools"
    bl_space_type = "VIEW_3D"
    bl_region_type = "UI"
    bl_options = {"DEFAULT_CLOSED"}
    bl_parent_id = SOLLUMZ_PT_SHADER_TOOLS_PANEL.bl_idname

    bl_order = 1

    def draw_header(self, context):
        self.layout.label(text="", icon="BOOKMARKS")

    def draw(self, context):
        layout = self.layout
        wm = context.window_manager

        row = layout.row()
        row.template_list(
            SOLLUMZ_UL_SHADER_PRESET_LIST.bl_idname, "shader_presets",
            wm, "sz_shader_presets",
            wm, "sz_shader_preset_index"
        )
        col = row.column(align=True)
        col.operator(mat_ops.SOLLUMZ_OT_save_shader_preset.bl_idname, text="", icon="ADD")
        col.operator(mat_ops.SOLLUMZ_OT_delete_shader_preset.bl_idname, text="", icon="REMOVE")
        col.separator()
        col.menu(SOLLUMZ_MT_shader_presets_context_menu.bl_idname, icon="DOWNARROW_HLT", text="")

        row = layout.row(align=True)
        op = row.operator(mat_ops.SOLLUMZ_OT_load_shader_preset.bl_idname, icon="CHECKMARK")
        op.apply_textures = get_addon_preferences(context).shader_preset_apply_textures
        row.menu(SOLLUMZ_MT_shader_presets_apply_context_menu.bl_idname, icon="DOWNARROW_HLT", text="")


class SOLLUMZ_MT_shader_presets_context_menu(bpy.types.Menu):
    bl_label = "Shader Presets Specials"
    bl_idname = "SOLLUMZ_MT_shader_presets_context_menu"

    def draw(self, _context):
        layout = self.layout

        from .properties import get_shader_presets_path
        path = get_shader_presets_path()
        layout.enabled = os.path.exists(path)
        layout.operator("wm.path_open", text="Open Presets File").filepath = path


class SOLLUMZ_MT_shader_presets_apply_context_menu(bpy.types.Menu):
    bl_label = "Shader Presets Apply Options"
    bl_idname = "SOLLUMZ_MT_shader_presets_apply_context_menu"

    def draw(self, context):
        layout = self.layout
        layout.prop(get_addon_preferences(context), "shader_preset_apply_textures", text="Apply Textures")


class SOLLUMZ_UL_SHADER_PRESET_LIST(bpy.types.UIList):
    bl_idname = "SOLLUMZ_UL_SHADER_PRESET_LIST"

    def draw_item(
        self, context, layout, data, item, icon, active_data, active_propname, index
    ):
        row = layout.row()
        row.label(text=item.name, icon="BOOKMARKS")


class SOLLUMZ_PT_BONE_TOOLS_PANEL(bpy.types.Panel):
    bl_label = "Bone Tools"
    bl_idname = "SOLLUMZ_PT_BONE_TOOLS_PANEL"
    bl_category = "Sollumz Tools"
    bl_space_type = "VIEW_3D"
    bl_region_type = "UI"
    bl_options = {"DEFAULT_CLOSED"}
    bl_parent_id = SOLLUMZ_PT_DRAWABLE_TOOL_PANEL.bl_idname

    bl_order = 3

    def draw_header(self, context):
        self.layout.label(text="", icon="BONE_DATA")

    def draw(self, context):
        layout = self.layout

        layout.label(text="Rigging", icon="ARMATURE_DATA")
        layout.operator("sollumz.add_child_of_constraint",
                        icon="CONSTRAINT_BONE")
        layout.operator("sollumz.add_armature_modifier",
                        icon="MOD_ARMATURE")
        layout.separator()

        layout.label(text="Apply Bone Properties", icon="MODIFIER_ON")
        row = layout.row(align=True)
        row.operator(drw_ops.SOLLUMZ_OT_apply_bone_properties_to_armature.bl_idname)
        row.operator(drw_ops.SOLLUMZ_OT_apply_bone_properties_to_selected_bones.bl_idname)
        layout.separator()
        layout.label(text="Apply Bone Flags", icon="BOOKMARKS")
        row = layout.row(align=True)
        row.operator(drw_ops.SOLLUMZ_OT_clear_bone_flags.bl_idname, text="Clear All")
        row.operator(drw_ops.SOLLUMZ_OT_rotation_bone_flags.bl_idname, text="Rotation")
        row.operator(drw_ops.SOLLUMZ_OT_translation_bone_flags.bl_idname, text="Translation")
        row.operator(drw_ops.SOLLUMZ_OT_scale_bone_flags.bl_idname, text="Scale")


class SOLLUMZ_PT_BONE_PANEL(bpy.types.Panel):
    bl_label = "Sollumz"
    bl_idname = "SOLLUMZ_PT_BONE_PANEL"
    bl_space_type = "PROPERTIES"
    bl_region_type = "WINDOW"
    bl_context = "bone"

    @classmethod
    def poll(cls, context):
        return context.mode != "EDIT_ARMATURE" and context.active_bone is not None

    def draw_header(self, context):
        icon_manager.icon_label("sollumz_icon", self)

    def draw(self, context):
        layout = self.layout
        layout.use_property_split = True
        layout.use_property_decorate = False

        bone = context.active_bone

        row = layout.row(align=True)
        row.prop(bone.bone_properties, "tag")
        row.prop(bone.bone_properties, "use_manual_tag", toggle=True, icon="MODIFIER_ON", icon_only=True)

        layout.label(text="Flags")
        row = layout.row(align=True)
        row.use_property_split = False
        for flags in (
            ("RotX", "RotY", "RotZ"),
            ("TransX", "TransY", "TransZ"),
            ("ScaleX", "ScaleY", "ScaleZ"),
        ):
            col = row.column(align=True)
            for flag in flags:
                col.prop_enum(bone.bone_properties, "flags_enum", flag, text=flag)


class SOLLUMZ_PT_SHADER_PANEL(bpy.types.Panel):
    bl_label = "Shader"
    bl_idname = "SOLLUMZ_PT_SHADER_PANEL"
    bl_space_type = "PROPERTIES"
    bl_region_type = "WINDOW"
    bl_options = {"HIDE_HEADER"}
    bl_parent_id = SOLLUMZ_PT_MAT_PANEL.bl_idname
    bl_order = 0

    @classmethod
    def poll(self, context):
        aobj = context.active_object

        if aobj is None:
            return False

        mat = aobj.active_material

        return mat is not None and mat.sollum_type == MaterialType.SHADER

    def draw(self, context):
        mat = context.active_object.active_material

        self.layout.label(text="Material Properties")

        row = self.layout.row()

        row.prop(mat.shader_properties, "renderbucket")

        subrow = row.row(align=True)
        subrow.prop(mat.shader_properties, "ui_name")
        subrow.popover(SOLLUMZ_PT_change_shader.bl_idname, icon="DOWNARROW_HLT", text="")


class SOLLUMZ_PT_change_shader(bpy.types.Panel):
    bl_idname = "SOLLUMZ_PT_change_shader"
    bl_space_type = "PROPERTIES"
    bl_region_type = "HEADER"
    bl_label = "Change Shader"
    bl_ui_units_x = 18  # make popup wider to fit all shader names

    def draw(self, context):
        wm = context.window_manager
        layout = self.layout
        layout.template_list(
            SOLLUMZ_UL_SHADER_MATERIALS_LIST.bl_idname, "",
            wm, "sz_shader_materials", wm, "sz_shader_material_index"
        )
        op = layout.operator(mat_ops.SOLLUMZ_OT_change_shader.bl_idname)
        op.shader_index = wm.sz_shader_material_index


def collect_parameter_nodes(mat: bpy.types.Material, filter_func) -> list[bpy.types.Node]:
    """Filters nodes from ``mat`` and sorts them based on ``ShaderDef.parameter_ui_order``."""
    shader = ShaderManager.find_shader(mat.shader_properties.filename, mat.sollum_game_type)

    def _valid(n: bpy.types.Node) -> bool:
        if filter_func(n):
            p = shader.parameter_map.get(n.name, None)
            return p and not p.hidden

        return False

    nodes = [n for n in mat.node_tree.nodes if _valid(n)]
    if shader is not None:
        # order changes when the active node changes, sort so the UI stays stable
        nodes = sorted(nodes, key=lambda n: shader.parameter_ui_order.get(n.name, -1))

    return nodes


class SOLLUMZ_PT_TXTPARAMS_PANEL(bpy.types.Panel):
    bl_label = "Texture Parameters"
    bl_idname = "SOLLUMZ_PT_TXTPARAMS_PANEL"
    bl_space_type = "PROPERTIES"
    bl_region_type = "WINDOW"
    bl_options = {"DEFAULT_CLOSED"}
    bl_parent_id = SOLLUMZ_PT_MAT_PANEL.bl_idname
    bl_order = 1

    @classmethod
    def poll(cls, context):
        return context.active_object is not None and context.active_object.active_material is not None and context.active_object.active_material.sollum_type == MaterialType.SHADER

    def draw(self, context):
        layout = self.layout

        aobj = context.active_object
        if context.active_object is None:
            return

        mat = aobj.active_material
        if mat is None:
            return

        nodes = collect_parameter_nodes(mat, lambda n: isinstance(n, bpy.types.ShaderNodeTexImage) and n.is_sollumz)
        for n in nodes:
            SPLIT_FACTOR = 0.2
            split = layout.split(factor=SPLIT_FACTOR)
            split.alignment = "RIGHT"
            split.label(text=n.name)
            split.template_ID(n, "image", open="image.open")

            if n.image is not None:
                split = layout.split(factor=SPLIT_FACTOR)  # split to align the props with the image selector
                _ = split.row()
                row = split.row()
                row.enabled = n.image.filepath != ""
                row.prop(n.texture_properties, "embedded")
                row.prop(n.image.colorspace_settings, "name", text="Color Space")


class SOLLUMZ_PT_VALUEPARAMS_PANEL(bpy.types.Panel):
    bl_label = "Value Parameters"
    bl_idname = "SOLLUMZ_PT_VALUEPARAMS_PANEL"
    bl_space_type = "PROPERTIES"
    bl_region_type = "WINDOW"
    bl_options = {"DEFAULT_CLOSED"}
    bl_parent_id = SOLLUMZ_PT_MAT_PANEL.bl_idname
    bl_order = 2

    @classmethod
    def poll(cls, context):
        return context.active_object is not None and context.active_object.active_material is not None and context.active_object.active_material.sollum_type == MaterialType.SHADER

    def draw(self, context):
        layout = self.layout

        aobj = context.active_object
        if context.active_object is None:
            return

        mat = aobj.active_material
        if mat is None:
            return

        nodes = collect_parameter_nodes(mat, lambda n: isinstance(n, SzShaderNodeParameter))
        for n in nodes:
            n.draw(context, layout, label=n.name, compact=True)


class SOLLUMZ_PT_COPY_TRANSFORMS_SUBPANEL(bpy.types.Panel):
    bl_space_type = "PROPERTIES"
    bl_region_type = "WINDOW"
    bl_label = "Sollumz"
    bl_parent_id = "OBJECT_PT_bTransLikeConstraint"

    def draw(self, context):
        layout = self.layout
        layout.operator("sollumz.set_correct_child_of_space")


class SOLLUMZ_PT_LOD_TOOLS_PANEL(bpy.types.Panel):
    bl_label = "LOD Tools"
    bl_idname = "SOLLUMZ_PT_LOD_TOOLS_PANEL"
    bl_category = "Sollumz Tools"
    bl_space_type = "VIEW_3D"
    bl_region_type = "UI"
    bl_options = {"DEFAULT_CLOSED"}
    bl_parent_id = SOLLUMZ_PT_DRAWABLE_TOOL_PANEL.bl_idname

    bl_order = 2

    def draw_header(self, context):
        self.layout.label(text="", icon="MESH_DATA")

    def draw(self, context: Context):
        ...


class SOLLUMZ_PT_AUTO_LOD_PANEL(bpy.types.Panel):
    bl_label = "Auto LOD"
    bl_idname = "SOLLUMZ_PT_AUTO_LOD_PANEL"
    bl_category = "Sollumz Tools"
    bl_space_type = "VIEW_3D"
    bl_region_type = "UI"
    bl_options = {"HIDE_HEADER"}
    bl_parent_id = SOLLUMZ_PT_LOD_TOOLS_PANEL.bl_idname

    bl_order = 0

    def draw(self, context: Context):
        layout = self.layout

        layout.label(text="Auto LOD")
        box = layout.box()

        box.prop(context.scene, "sollumz_auto_lod_levels")
        box.separator(factor=0.25)
        box.prop(context.scene, "sollumz_auto_lod_ref_mesh",
                 text="Reference Mesh")
        box.prop(context.scene, "sollumz_auto_lod_decimate_step")
        box.separator()
        box.operator("sollumz.auto_lod", icon="MOD_DECIM")


class SOLLUMZ_PT_EXTRACT_LODS_PANEL(bpy.types.Panel):
    bl_label = "Extract LODs"
    bl_idname = "SOLLUMZ_PT_EXTRACT_LODS_PANEL"
    bl_category = "Sollumz Tools"
    bl_space_type = "VIEW_3D"
    bl_region_type = "UI"
    bl_options = {"HIDE_HEADER"}
    bl_parent_id = SOLLUMZ_PT_LOD_TOOLS_PANEL.bl_idname

    bl_order = 1

    def draw(self, context: Context):
        layout = self.layout

        layout.label(text="Extract LODs")
        box = layout.box()
        box.separator(factor=0.25)

        box.prop(context.scene, "sollumz_extract_lods_levels")
        box.prop(context.scene, "sollumz_extract_lods_parent_type")

        box.separator()

        box.operator("sollumz.extract_lods", icon="EXPORT")


class SOLLUMZ_PT_CABLE_TOOLS_PANEL(bpy.types.Panel):
    bl_label = "Cable Tools"
    bl_idname = "SOLLUMZ_PT_CABLE_TOOLS_PANEL"
    bl_category = "Sollumz Tools"
    bl_space_type = "VIEW_3D"
    bl_region_type = "UI"
    bl_options = {"DEFAULT_CLOSED"}
    bl_parent_id = SOLLUMZ_PT_DRAWABLE_TOOL_PANEL.bl_idname

    bl_order = 5

    def draw_header(self, context):
        self.layout.label(text="", icon="OUTLINER_DATA_GREASEPENCIL")

    def draw(self, context):

        wm = context.window_manager

        layout = self.layout

        def _visible_icon_prop(layout, obj, prop_name):
            visible_icon = "HIDE_OFF" if getattr(obj, prop_name, False) else "HIDE_ON"
            layout.prop(obj, prop_name, text="", emboss=False, icon=visible_icon)

        row = layout.row(align=True)
        row.label(text=CableAttr.RADIUS.label)
        _visible_icon_prop(row, wm, "sz_ui_cable_radius_visualize")

        row = layout.row(align=True)
        op = row.operator(cable_ops.SOLLUMZ_OT_cable_set_radius.bl_idname, text="Set")
        op.value = wm.sz_ui_cable_radius
        row.prop(wm, "sz_ui_cable_radius", text="")

        row = layout.row(align=True)
        row.label(text=CableAttr.DIFFUSE_FACTOR.label)
        _visible_icon_prop(row, wm, "sz_ui_cable_diffuse_factor_visualize")

        row = layout.row(align=True)
        op = row.operator(cable_ops.SOLLUMZ_OT_cable_set_diffuse_factor.bl_idname, text="Set")
        op.value = wm.sz_ui_cable_diffuse_factor
        row.prop(wm, "sz_ui_cable_diffuse_factor", text="")

        row = layout.row(align=True)
        row.label(text=CableAttr.UM_SCALE.label)
        _visible_icon_prop(row, wm, "sz_ui_cable_um_scale_visualize")

        row = layout.row(align=True)
        op = row.operator(cable_ops.SOLLUMZ_OT_cable_set_um_scale.bl_idname, text="Set")
        op.value = wm.sz_ui_cable_um_scale
        row.prop(wm, "sz_ui_cable_um_scale", text="")

        row = layout.row(align=True)
        row.label(text=CableAttr.PHASE_OFFSET.label)
        _visible_icon_prop(row, wm, "sz_ui_cable_phase_offset_visualize")

        row = layout.row(align=True)
        op = row.operator(cable_ops.SOLLUMZ_OT_cable_set_phase_offset.bl_idname, text="Set")
        op.value = wm.sz_ui_cable_phase_offset
        row.prop(wm, "sz_ui_cable_phase_offset", text="")

        row = layout.row(align=True)
        op = row.operator(cable_ops.SOLLUMZ_OT_cable_randomize_phase_offset.bl_idname, text="Randomize")

        row = layout.row(align=True)
        row.label(text=CableAttr.MATERIAL_INDEX.label)
        _visible_icon_prop(row, wm, "sz_ui_cable_material_index_visualize")

        row = layout.row(align=True)
        op = row.operator(cable_ops.SOLLUMZ_OT_cable_set_material_index.bl_idname, text="Set")
        op.value = wm.sz_ui_cable_material_index
        row.prop(wm, "sz_ui_cable_material_index", text="")


def _visible_icon_prop(layout, obj, prop_name):
    visible_icon = "HIDE_OFF" if getattr(obj, prop_name, False) else "HIDE_ON"
    layout.prop(obj, prop_name, text="", emboss=False, icon=visible_icon)


class SOLLUMZ_PT_CLOTH_TOOLS_PANEL(bpy.types.Panel):
    bl_label = "Cloth Tools"
    bl_idname = "SOLLUMZ_PT_CLOTH_TOOLS_PANEL"
    bl_space_type = "VIEW_3D"
    bl_region_type = "UI"
    bl_options = {"DEFAULT_CLOSED"}
    bl_parent_id = SOLLUMZ_PT_DRAWABLE_TOOL_PANEL.bl_idname

    bl_order = 6

    def draw_header(self, context):
        self.layout.label(text="", icon="MATCLOTH")

    def draw(self, context):

        wm = context.window_manager

        layout = self.layout

        row = layout.row(align=True)
        row.label(text=ClothAttr.VERTEX_WEIGHT.label)
        _visible_icon_prop(row, wm, "sz_ui_cloth_vertex_weight_visualize")

        row = layout.row(align=True)
        op = row.operator(cloth_ops.SOLLUMZ_OT_cloth_set_vertex_weight.bl_idname, text="Set")
        op.value = wm.sz_ui_cloth_vertex_weight
        row.prop(wm, "sz_ui_cloth_vertex_weight", text="")

        row = layout.row(align=True)
        row.label(text=ClothAttr.INFLATION_SCALE.label)
        _visible_icon_prop(row, wm, "sz_ui_cloth_inflation_scale_visualize")

        row = layout.row(align=True)
        op = row.operator(cloth_ops.SOLLUMZ_OT_cloth_set_inflation_scale.bl_idname, text="Set")
        op.value = wm.sz_ui_cloth_inflation_scale
        row.prop(wm, "sz_ui_cloth_inflation_scale", text="")

        row = layout.row(align=True)
        row.label(text=ClothAttr.PINNED.label)
        _visible_icon_prop(row, wm, "sz_ui_cloth_pinned_visualize")

        row = layout.row(align=True)
        op = row.operator(cloth_ops.SOLLUMZ_OT_cloth_set_pinned.bl_idname, text="Pin")
        op.value = True
        op = row.operator(cloth_ops.SOLLUMZ_OT_cloth_set_pinned.bl_idname, text="Unpin")
        op.value = False

        row = layout.row(align=True)
        split = row.split(factor=0.5)
        row = split.row()
        row.label(text=ClothAttr.PIN_RADIUS.label)
        row = split.row()
        split = row.split(factor=0.5)
        row = split.row()
        row.prop(wm, "sz_ui_cloth_pin_radius_set", text="")
        row = split.row()
        row.alignment = "RIGHT"
        _visible_icon_prop(row, wm, "sz_ui_cloth_pin_radius_visualize")

        row = layout.row(align=True)
        op = row.operator(cloth_ops.SOLLUMZ_OT_cloth_set_pin_radius.bl_idname, text="Set")
        op.set_number = wm.sz_ui_cloth_pin_radius_set
        op.value = wm.sz_ui_cloth_pin_radius
        row.prop(wm, "sz_ui_cloth_pin_radius", text="")

        row = layout.row(align=True)
        split = row.split(factor=0.5, align=True)
        row = split.row(align=True)
        op = row.operator(cloth_ops.SOLLUMZ_OT_cloth_set_pin_radius_gradient.bl_idname, text="Fill Gradient")
        op.min_value = wm.sz_ui_cloth_pin_radius_gradient_min
        op.max_value = wm.sz_ui_cloth_pin_radius_gradient_max
        op.set_number = wm.sz_ui_cloth_pin_radius_set
        row = split.row(align=True)
        row.prop(wm, "sz_ui_cloth_pin_radius_gradient_min", text="")
        row.prop(wm, "sz_ui_cloth_pin_radius_gradient_max", text="")

        row = layout.row(align=True)
        row.label(text=ClothAttr.FORCE_TRANSFORM.label)
        _visible_icon_prop(row, wm, "sz_ui_cloth_force_transform_visualize")

        row = layout.row(align=True)
        op = row.operator(cloth_ops.SOLLUMZ_OT_cloth_set_force_transform.bl_idname, text="Set")
        op.value = wm.sz_ui_cloth_force_transform
        row.prop(wm, "sz_ui_cloth_force_transform", text="")


class SOLLUMZ_PT_CLOTH_DIAGNOSTICS_PANEL(bpy.types.Panel):
    bl_label = "Diagnostics"
    bl_idname = "SOLLUMZ_PT_CLOTH_DIAGNOSTICS_PANEL"
    bl_space_type = "VIEW_3D"
    bl_region_type = "UI"
    bl_options = {"DEFAULT_CLOSED"}
    bl_parent_id = SOLLUMZ_PT_CLOTH_TOOLS_PANEL.bl_idname

    def draw(self, context):
        layout = self.layout
        layout.use_property_split = True
        layout.use_property_decorate = False

        layout.operator(cloth_ops.SOLLUMZ_OT_cloth_refresh_diagnostics.bl_idname, text="Refresh", icon="FILE_REFRESH")

        if last := cloth_last_export_contexts():
            for c in last.values():
                for d in c.all_diagnostics.values():
                    d.draw_ui(layout, context)
        else:
            layout.label(text="No diagnostics")


def uv_maps_panel_draw(self, context):
    me = context.mesh

    if is_cable_mesh(me):
        # We don't use UVs with cable meshes
        return

    texcoords = get_mesh_used_texcoords_indices(me)
    texcoords_names = [get_uv_map_name(t) for t in texcoords]
    if all(n in me.uv_layers for n in texcoords_names):
        return

    layout = self.layout
    layout.label(text="Missing UV maps used by Sollumz shaders:", icon="ERROR")
    split = layout.split(factor=0.5, align=True)
    split.operator(drw_ops.SOLLUMZ_OT_uv_maps_rename_by_order.bl_idname, text="Rename by Order")
    split.operator(drw_ops.SOLLUMZ_OT_uv_maps_add_missing.bl_idname, text="Add Missing")
    for texcoord, name in zip(texcoords, texcoords_names):
        exists = name in me.uv_layers
        layout.label(text=name, icon="CHECKMARK" if exists else "X")


def color_attributes_panel_draw(self, context):
    me = context.mesh

    if is_cable_mesh(me):
        # We don't use color attributes with cable meshes
        return

    colors = get_mesh_used_colors_indices(me)
    colors_names = [get_color_attr_name(c) for c in colors]
    if all(n in me.color_attributes and
           me.color_attributes[n].domain == "CORNER" and
           me.color_attributes[n].data_type == "BYTE_COLOR"
           for n in colors_names):
        return

    layout = self.layout
    layout.label(text="Missing color attributes used by Sollumz shaders:", icon="ERROR")
    split = layout.split(factor=0.5, align=True)
    split.operator(drw_ops.SOLLUMZ_OT_color_attrs_rename_by_order.bl_idname, text="Rename by Order")
    split.operator(drw_ops.SOLLUMZ_OT_color_attrs_add_missing.bl_idname, text="Add Missing")
    for color, name in zip(colors, colors_names):
        exists = name in me.color_attributes
        if exists:
            attr = me.color_attributes[name]
            has_correct_format = attr.domain == "CORNER" and attr.data_type == "BYTE_COLOR"

        msg = name
        if exists and not has_correct_format:
            msg += "    (Incorrect format, must be 'Face Corner ▶ Byte Color')"
        layout.label(text=msg, icon="CHECKMARK" if exists and has_correct_format else "X")


def register():
    bpy.types.DATA_PT_uv_texture.append(uv_maps_panel_draw)
    bpy.types.DATA_PT_vertex_colors.append(color_attributes_panel_draw)


def unregister():
    bpy.types.DATA_PT_uv_texture.remove(uv_maps_panel_draw)
    bpy.types.DATA_PT_vertex_colors.remove(color_attributes_panel_draw)<|MERGE_RESOLUTION|>--- conflicted
+++ resolved
@@ -13,20 +13,14 @@
     lights as light_ops,
     materials as mat_ops,
 )
-<<<<<<< HEAD
 from .shader_materials import shadermats, rdr_shadermats
-from .cable import is_cable_mesh
-=======
-from .shader_materials import shadermats
 from .cable import CableAttr, is_cable_mesh
->>>>>>> 78653a2a
 from .cloth import ClothAttr
 from .cloth_char import cloth_char_find_mesh_objects
 from .cloth_diagnostics import cloth_last_export_contexts
 from ..cwxml.shader import ShaderManager
 from ..sollumz_ui import SOLLUMZ_PT_OBJECT_PANEL, SOLLUMZ_PT_MAT_PANEL
 from ..sollumz_properties import SollumType, MaterialType, LightType, SOLLUMZ_UI_NAMES, SollumzGame
-from ..cwxml.shader import ShaderManager
 from ..sollumz_ui import FlagsPanel, TimeFlagsPanel
 from ..sollumz_helper import find_sollumz_parent
 from ..sollumz_preferences import get_addon_preferences
