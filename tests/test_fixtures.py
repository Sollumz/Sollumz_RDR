--- conflicted
+++ resolved
@@ -1,63 +1,8 @@
-<<<<<<< HEAD
-import pytest
-import bpy
 from ..ydr.shader_materials import shadermats, rdr_shadermats
 from ..ybn.collision_materials import collisionmats, rdr_collisionmats
-=======
-from ..ydr.shader_materials import shadermats
-from ..ybn.collision_materials import collisionmats
->>>>>>> b9c933a1
 
 SOLLUMZ_SHADERS = list(map(lambda s: s.value, shadermats))
 SOLLUMZ_SHADERS_RDR = list(map(lambda s: s.value, rdr_shadermats))
 SOLLUMZ_COLLISION_MATERIALS = list(collisionmats)
-<<<<<<< HEAD
-SOLLUMZ_COLLISION_MATERIALS_RDR = list(collisionmats)
-BLENDER_LANGUAGES = ("en_US", "es")  # bpy.app.translations.locales
-
-
-@pytest.fixture()
-def context():
-    return bpy.context
-
-
-@pytest.fixture()
-def plane_object(context):
-    bpy.ops.mesh.primitive_plane_add()
-    obj = context.object
-
-    yield obj
-
-    bpy.ops.object.select_all(action='DESELECT')
-    obj.select_set(True)
-    bpy.ops.object.delete()
-
-
-@pytest.fixture(params=[
-    (1, 1.0),
-    (30, 2.0),    # 15.0 (just to make sure fps_base is taken into account)
-    (24, 1.001),  # 23.98
-    (24, 1.0),
-    (25, 1.0),
-    (30, 1.001),  # 29.97
-    (30, 1.0),
-    (50, 1.0),
-    (60, 1.001),  # 59.94
-    (60, 1.0),
-    (120, 1.0),
-    (240, 1.0),
-])
-def fps_dependent(request):
-    """Runs the test with multiple different FPS settings.
-    Passes a tuple (float, str) to the test with the FPS value and its string representation.
-    """
-    fps, fps_base = request.param
-    prev_fps = bpy.context.scene.render.fps, bpy.context.scene.render.fps_base
-    bpy.context.scene.render.fps, bpy.context.scene.render.fps_base = fps, fps_base
-
-    yield fps / fps_base, f"{fps / fps_base:.2f}"
-
-    bpy.context.scene.render.fps, bpy.context.scene.render.fps_base = prev_fps
-=======
-BLENDER_LANGUAGES = ("en_US", "es")  # bpy.app.translations.locales
->>>>>>> b9c933a1
+SOLLUMZ_COLLISION_MATERIALS_RDR = list(rdr_collisionmats)
+BLENDER_LANGUAGES = ("en_US", "es")  # bpy.app.translations.locales