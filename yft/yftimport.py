--- conflicted
+++ resolved
@@ -120,19 +120,6 @@
     if damaged_drawable_obj is not None:
         create_frag_collisions(frag_xml, frag_obj, damaged=True)
 
-<<<<<<< HEAD
-        if frag_xml.physics.lod1.damaged_archetype is not None:
-            a = frag_xml.physics.lod1.archetype
-            b = frag_xml.physics.lod1.damaged_archetype
-            # We assume that these archetype properties are the same in both the undamaged and damaged archetypes so the
-            # user only has to set them once in the UI
-            assert a.gravity_factor == b.gravity_factor, "gravity_factor different in damaged archetype. Open an issue!"
-            assert a.max_speed == b.max_speed, "max_speed factor different in damaged archetype. Open an issue!"
-            assert a.max_ang_speed == b.max_ang_speed, "max_ang_speed different in damaged archetype. Open an issue!"
-            assert a.buoyancy_factor == b.buoyancy_factor, "buoyancy_factor different in damaged archetype. Open an issue!"
-
-=======
->>>>>>> 78653a2a
     create_phys_lod(frag_xml, frag_obj)
     set_all_bone_physics_properties(frag_obj.data, frag_xml)
 
