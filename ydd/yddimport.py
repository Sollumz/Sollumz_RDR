--- conflicted
+++ resolved
@@ -7,15 +7,10 @@
 from typing import Optional
 from ..cwxml.drawable import YDD, DrawableDictionary, Skeleton, Bone
 from ..cwxml.fragment import YFT, Fragment
-<<<<<<< HEAD
+from ..cwxml.cloth import YLD, ClothDictionary, CharacterCloth
 from ..ydr.ydrimport import create_drawable_obj, create_drawable_skel, apply_rotation_limits, set_bone_properties, create_bpy_bone
+from ..ybn.ybnimport import create_bound_composite
 from ..sollumz_properties import SollumType, SollumzGame, import_export_current_game as current_game, set_import_export_current_game
-=======
-from ..cwxml.cloth import YLD, ClothDictionary, CharacterCloth
-from ..ydr.ydrimport import create_drawable_obj, create_drawable_skel, apply_rotation_limits
-from ..ybn.ybnimport import create_bound_composite
-from ..sollumz_properties import SollumType
->>>>>>> b9c933a1
 from ..sollumz_preferences import get_import_settings
 from ..tools.blenderhelper import create_empty_object, create_blender_object, add_child_of_bone_constraint
 from ..tools.utils import get_filename
@@ -30,25 +25,21 @@
     ydd_xml = YDD.from_xml_file(filepath)
     set_import_export_current_game(ydd_xml.game)
 
-    print("Reading YDD as game:", ydd_xml.game)
-    print("YDD data:", dir(ydd_xml))
-
     # Import the cloth .yld.xml if it exists
-    yld_filepath = make_yld_filepath(filepath)
-    yld_xml = YLD.from_xml_file(yld_filepath) if os.path.exists(yld_filepath) else None
+    if current_game() == SollumzGame.GTA:
+        yld_filepath = make_yld_filepath(filepath)
+        yld_xml = YLD.from_xml_file(yld_filepath) if os.path.exists(yld_filepath) else None
+    else:
+        yld_xml = None
 
     if import_settings.import_ext_skeleton:
         skel_yft = load_external_skeleton(filepath)
 
         if skel_yft is not None and skel_yft.drawable.skeleton is not None:
-<<<<<<< HEAD
             if current_game() == SollumzGame.GTA:
-                return create_ydd_obj_ext_skel(ydd_xml, filepath, skel_yft)
+                return create_ydd_obj(ydd_xml, filepath, yld_xml, skel_yft)
             elif current_game() == SollumzGame.RDR:
                 return RDR_create_ydd_obj_ext_skel(ydd_xml, filepath, skel_yft)
-=======
-            return create_ydd_obj(ydd_xml, filepath, yld_xml, skel_yft)
->>>>>>> b9c933a1
 
     return create_ydd_obj(ydd_xml, filepath, yld_xml, None)
 
@@ -74,28 +65,6 @@
             return os.path.join(directory, filepath)
 
     return None
-
-<<<<<<< HEAD
-def create_ydd_obj_ext_skel(ydd_xml: DrawableDictionary, filepath: str, external_skel: Fragment):
-    """Create ydd object with an external skeleton."""
-    name = get_filename(filepath)
-    dict_obj = create_armature_parent(name, external_skel)
-
-    for drawable_xml in ydd_xml:
-        external_bones = None
-        external_armature = None
-
-        if not drawable_xml.skeleton.bones:
-            external_bones = external_skel.drawable.skeleton.bones
-
-        if not drawable_xml.skeleton.bones:
-            external_armature = dict_obj
-
-        drawable_obj = create_drawable_obj(
-            drawable_xml, filepath, external_armature=external_armature, external_bones=external_bones)
-        drawable_obj.parent = dict_obj
-
-    return dict_obj
 
 
 def RDR_create_ydd_obj_ext_skel(ydd_xml: DrawableDictionary, filepath: str, external_skel: Fragment):
@@ -401,33 +370,20 @@
 
 
 
-def create_ydd_obj(ydd_xml: DrawableDictionary, filepath: str):
-=======
->>>>>>> b9c933a1
-
 def create_ydd_obj(ydd_xml: DrawableDictionary, filepath: str, yld_xml: Optional[ClothDictionary], external_skel: Optional[Fragment]):
     name = get_filename(filepath)
-<<<<<<< HEAD
-    dict_obj = create_empty_object(SollumType.DRAWABLE_DICTIONARY, name, current_game())
-=======
     if external_skel is not None:
-        dict_obj = create_armature_parent(name, external_skel)
+        dict_obj = create_armature_parent(name, external_skel, current_game())
     else:
-        dict_obj = create_empty_object(SollumType.DRAWABLE_DICTIONARY, name)
->>>>>>> b9c933a1
+        dict_obj = create_empty_object(SollumType.DRAWABLE_DICTIONARY, name, current_game())
 
     ydd_xml_list = ydd_xml
     if current_game() == SollumzGame.RDR:
         ydd_xml_list = ydd_xml.drawables
 
-<<<<<<< HEAD
     ydd_skel = find_first_skel(ydd_xml_list)
 
     for drawable_xml in ydd_xml_list:
-        if not drawable_xml.skeleton.bones and ydd_skel is not None:
-            external_bones = ydd_skel.bones
-=======
-    for drawable_xml in ydd_xml:
         external_armature = None
         external_bones = None
         if external_skel is not None:
@@ -436,21 +392,18 @@
 
             if not drawable_xml.skeleton.bones:
                 external_armature = dict_obj
->>>>>>> b9c933a1
         else:
             if not drawable_xml.skeleton.bones and ydd_skel is not None:
                 external_bones = ydd_skel.bones
 
         drawable_obj = create_drawable_obj(
-<<<<<<< HEAD
-            drawable_xml, filepath, name=drawable_xml.hash, external_bones=external_bones, game=current_game())
-=======
             drawable_xml,
             filepath,
             external_armature=external_armature,
             external_bones=external_bones,
+            name=drawable_xml.hash,
+            game=current_game(),
         )
->>>>>>> b9c933a1
         drawable_obj.parent = dict_obj
 
         if yld_xml is not None:
@@ -466,12 +419,7 @@
 
 def create_armature_parent(name: str, skel_yft: Fragment, game: SollumzGame = SollumzGame.GTA):
     armature = bpy.data.armatures.new(f"{name}.skel")
-<<<<<<< HEAD
-    dict_obj = create_blender_object(
-        SollumType.DRAWABLE_DICTIONARY, name, armature, game)
-=======
-    dict_obj = create_blender_object(SollumType.DRAWABLE_DICTIONARY, name, armature)
->>>>>>> b9c933a1
+    dict_obj = create_blender_object(SollumType.DRAWABLE_DICTIONARY, name, armature, game)
 
     create_drawable_skel(skel_yft.drawable.skeleton, dict_obj)
 
